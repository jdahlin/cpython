--- conflicted
+++ resolved
@@ -1,33 +1,15 @@
-<<<<<<< HEAD
-@echo off
-rem start idle
-rem Usage:  idle [-d]
-rem -d   Run Debug build (python_d.exe).  Else release build.
-
-setlocal
-set exe=win32\python
-PATH %PATH%;..\externals\tcltk\bin
-
-if "%1"=="-d" (set exe=%exe%_d) & shift
-
-set cmd=%exe% ../Lib/idlelib/idle.py %1 %2 %3 %4 %5 %6 %7 %8 %9
-
-echo on
-%cmd%
-=======
-@echo off
-rem start idle
-rem Usage:  idle [-d]
-rem -d   Run Debug build (python_d.exe).  Else release build.
-
-setlocal
-set exe=python
-PATH %PATH%;..\..\tcltk\bin
-
-if "%1"=="-d" (set exe=python_d) & shift
-
-set cmd=%exe% ../Lib/idlelib/idle.py %1 %2 %3 %4 %5 %6 %7 %8 %9
-
-echo on
-%cmd%
->>>>>>> 4c9c8481
+@echo off
+rem start idle
+rem Usage:  idle [-d]
+rem -d   Run Debug build (python_d.exe).  Else release build.
+
+setlocal
+set exe=win32\python
+PATH %PATH%;..\externals\tcltk\bin
+
+if "%1"=="-d" (set exe=%exe%_d) & shift
+
+set cmd=%exe% ../Lib/idlelib/idle.py %1 %2 %3 %4 %5 %6 %7 %8 %9
+
+echo on
+%cmd%