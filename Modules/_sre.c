--- conflicted
+++ resolved
@@ -492,13 +492,8 @@
     Py_ssize_t i;
 
     /* adjust end */
-<<<<<<< HEAD
-    if (maxcount < (end - ptr) / state->charsize && maxcount != 65535)
+    if (maxcount < (end - ptr) / state->charsize && maxcount != SRE_MAXREPEAT)
         end = ptr + maxcount*state->charsize;
-=======
-    if (maxcount < end - ptr && maxcount != SRE_MAXREPEAT)
-        end = ptr + maxcount;
->>>>>>> 70ca0210
 
     switch (pattern[0]) {
 
