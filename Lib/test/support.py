"""Supporting definitions for the Python regression tests."""

if __name__ != 'test.support':
    raise ImportError('support must be imported from the test package')

import contextlib
import errno
import functools
import gc
import socket
import sys
import os
import platform
import shutil
import warnings
import unittest
import importlib
import collections.abc
import re
import subprocess
import imp
import time
import sysconfig
import fnmatch
import logging.handlers

try:
    import _thread, threading
except ImportError:
    _thread = None
    threading = None
try:
    import multiprocessing.process
except ImportError:
    multiprocessing = None


try:
    import zlib
except ImportError:
    zlib = None

__all__ = [
    "Error", "TestFailed", "ResourceDenied", "import_module",
    "verbose", "use_resources", "max_memuse", "record_original_stdout",
    "get_original_stdout", "unload", "unlink", "rmtree", "forget",
    "is_resource_enabled", "requires", "requires_linux_version",
    "requires_mac_ver", "find_unused_port", "bind_port",
    "IPV6_ENABLED", "is_jython", "TESTFN", "HOST", "SAVEDCWD", "temp_cwd",
    "findfile", "create_empty_file", "sortdict", "check_syntax_error", "open_urlresource",
    "check_warnings", "CleanImport", "EnvironmentVarGuard", "TransientResource",
    "captured_stdout", "captured_stdin", "captured_stderr", "time_out",
    "socket_peer_reset", "ioerror_peer_reset", "run_with_locale", 'temp_umask',
    "transient_internet", "set_memlimit", "bigmemtest", "bigaddrspacetest",
    "BasicTestRunner", "run_unittest", "run_doctest", "threading_setup",
    "threading_cleanup", "reap_children", "cpython_only", "check_impl_detail",
    "get_attribute", "swap_item", "swap_attr", "requires_IEEE_754",
    "TestHandler", "Matcher", "can_symlink", "skip_unless_symlink",
    "import_fresh_module", "requires_zlib", "PIPE_MAX_SIZE", "failfast",
    ]

class Error(Exception):
    """Base class for regression test exceptions."""

class TestFailed(Error):
    """Test failed."""

class ResourceDenied(unittest.SkipTest):
    """Test skipped because it requested a disallowed resource.

    This is raised when a test calls requires() for a resource that
    has not be enabled.  It is used to distinguish between expected
    and unexpected skips.
    """

@contextlib.contextmanager
def _ignore_deprecated_imports(ignore=True):
    """Context manager to suppress package and module deprecation
    warnings when importing them.

    If ignore is False, this context manager has no effect."""
    if ignore:
        with warnings.catch_warnings():
            warnings.filterwarnings("ignore", ".+ (module|package)",
                                    DeprecationWarning)
            yield
    else:
        yield


def import_module(name, deprecated=False):
    """Import and return the module to be tested, raising SkipTest if
    it is not available.

    If deprecated is True, any module or package deprecation messages
    will be suppressed."""
    with _ignore_deprecated_imports(deprecated):
        try:
            return importlib.import_module(name)
        except ImportError as msg:
            raise unittest.SkipTest(str(msg))


def _save_and_remove_module(name, orig_modules):
    """Helper function to save and remove a module from sys.modules

       Raise ImportError if the module can't be imported."""
    # try to import the module and raise an error if it can't be imported
    if name not in sys.modules:
        __import__(name)
        del sys.modules[name]
    for modname in list(sys.modules):
        if modname == name or modname.startswith(name + '.'):
            orig_modules[modname] = sys.modules[modname]
            del sys.modules[modname]

def _save_and_block_module(name, orig_modules):
    """Helper function to save and block a module in sys.modules

       Return True if the module was in sys.modules, False otherwise."""
    saved = True
    try:
        orig_modules[name] = sys.modules[name]
    except KeyError:
        saved = False
    sys.modules[name] = None
    return saved


def import_fresh_module(name, fresh=(), blocked=(), deprecated=False):
    """Imports and returns a module, deliberately bypassing the sys.modules cache
    and importing a fresh copy of the module. Once the import is complete,
    the sys.modules cache is restored to its original state.

    Modules named in fresh are also imported anew if needed by the import.
    If one of these modules can't be imported, None is returned.

    Importing of modules named in blocked is prevented while the fresh import
    takes place.

    If deprecated is True, any module or package deprecation messages
    will be suppressed."""
    # NOTE: test_heapq, test_json and test_warnings include extra sanity checks
    # to make sure that this utility function is working as expected
    with _ignore_deprecated_imports(deprecated):
        # Keep track of modules saved for later restoration as well
        # as those which just need a blocking entry removed
        orig_modules = {}
        names_to_remove = []
        _save_and_remove_module(name, orig_modules)
        try:
            for fresh_name in fresh:
                _save_and_remove_module(fresh_name, orig_modules)
            for blocked_name in blocked:
                if not _save_and_block_module(blocked_name, orig_modules):
                    names_to_remove.append(blocked_name)
            fresh_module = importlib.import_module(name)
        except ImportError:
            fresh_module = None
        finally:
            for orig_name, module in orig_modules.items():
                sys.modules[orig_name] = module
            for name_to_remove in names_to_remove:
                del sys.modules[name_to_remove]
        return fresh_module


def get_attribute(obj, name):
    """Get an attribute, raising SkipTest if AttributeError is raised."""
    try:
        attribute = getattr(obj, name)
    except AttributeError:
        raise unittest.SkipTest("module %s has no attribute %s" % (
            repr(obj), name))
    else:
        return attribute

verbose = 1              # Flag set to 0 by regrtest.py
use_resources = None     # Flag set to [] by regrtest.py
max_memuse = 0           # Disable bigmem tests (they will still be run with
                         # small sizes, to make sure they work.)
real_max_memuse = 0
failfast = False
match_tests = None

# _original_stdout is meant to hold stdout at the time regrtest began.
# This may be "the real" stdout, or IDLE's emulation of stdout, or whatever.
# The point is to have some flavor of stdout the user can actually see.
_original_stdout = None
def record_original_stdout(stdout):
    global _original_stdout
    _original_stdout = stdout

def get_original_stdout():
    return _original_stdout or sys.stdout

def unload(name):
    try:
        del sys.modules[name]
    except KeyError:
        pass

def unlink(filename):
    try:
        os.unlink(filename)
    except OSError as error:
        # The filename need not exist.
        if error.errno not in (errno.ENOENT, errno.ENOTDIR):
            raise

def rmtree(path):
    try:
        shutil.rmtree(path)
    except OSError as error:
        # Unix returns ENOENT, Windows returns ESRCH.
        if error.errno not in (errno.ENOENT, errno.ESRCH):
            raise

def make_legacy_pyc(source):
    """Move a PEP 3147 pyc/pyo file to its legacy pyc/pyo location.

    The choice of .pyc or .pyo extension is done based on the __debug__ flag
    value.

    :param source: The file system path to the source file.  The source file
        does not need to exist, however the PEP 3147 pyc file must exist.
    :return: The file system path to the legacy pyc file.
    """
    pyc_file = imp.cache_from_source(source)
    up_one = os.path.dirname(os.path.abspath(source))
    legacy_pyc = os.path.join(up_one, source + ('c' if __debug__ else 'o'))
    os.rename(pyc_file, legacy_pyc)
    return legacy_pyc

def forget(modname):
    """'Forget' a module was ever imported.

    This removes the module from sys.modules and deletes any PEP 3147 or
    legacy .pyc and .pyo files.
    """
    unload(modname)
    for dirname in sys.path:
        source = os.path.join(dirname, modname + '.py')
        # It doesn't matter if they exist or not, unlink all possible
        # combinations of PEP 3147 and legacy pyc and pyo files.
        unlink(source + 'c')
        unlink(source + 'o')
        unlink(imp.cache_from_source(source, debug_override=True))
        unlink(imp.cache_from_source(source, debug_override=False))

# On some platforms, should not run gui test even if it is allowed
# in `use_resources'.
if sys.platform.startswith('win'):
    import ctypes
    import ctypes.wintypes
    def _is_gui_available():
        UOI_FLAGS = 1
        WSF_VISIBLE = 0x0001
        class USEROBJECTFLAGS(ctypes.Structure):
            _fields_ = [("fInherit", ctypes.wintypes.BOOL),
                        ("fReserved", ctypes.wintypes.BOOL),
                        ("dwFlags", ctypes.wintypes.DWORD)]
        dll = ctypes.windll.user32
        h = dll.GetProcessWindowStation()
        if not h:
            raise ctypes.WinError()
        uof = USEROBJECTFLAGS()
        needed = ctypes.wintypes.DWORD()
        res = dll.GetUserObjectInformationW(h,
            UOI_FLAGS,
            ctypes.byref(uof),
            ctypes.sizeof(uof),
            ctypes.byref(needed))
        if not res:
            raise ctypes.WinError()
        return bool(uof.dwFlags & WSF_VISIBLE)
else:
    def _is_gui_available():
        return True

def is_resource_enabled(resource):
    """Test whether a resource is enabled.  Known resources are set by
    regrtest.py."""
    return use_resources is not None and resource in use_resources

def requires(resource, msg=None):
    """Raise ResourceDenied if the specified resource is not available.

    If the caller's module is __main__ then automatically return True.  The
    possibility of False being returned occurs when regrtest.py is
    executing.
    """
    if resource == 'gui' and not _is_gui_available():
        raise unittest.SkipTest("Cannot use the 'gui' resource")
    # see if the caller's module is __main__ - if so, treat as if
    # the resource was set
    if sys._getframe(1).f_globals.get("__name__") == "__main__":
        return
    if not is_resource_enabled(resource):
        if msg is None:
            msg = "Use of the %r resource not enabled" % resource
        raise ResourceDenied(msg)

def requires_linux_version(*min_version):
    """Decorator raising SkipTest if the OS is Linux and the kernel version is
    less than min_version.

    For example, @requires_linux_version(2, 6, 35) raises SkipTest if the Linux
    kernel version is less than 2.6.35.
    """
    def decorator(func):
        @functools.wraps(func)
        def wrapper(*args, **kw):
            if sys.platform == 'linux':
                version_txt = platform.release().split('-', 1)[0]
                try:
                    version = tuple(map(int, version_txt.split('.')))
                except ValueError:
                    pass
                else:
                    if version < min_version:
                        min_version_txt = '.'.join(map(str, min_version))
                        raise unittest.SkipTest(
                            "Linux kernel %s or higher required, not %s"
                            % (min_version_txt, version_txt))
            return func(*args, **kw)
        wrapper.min_version = min_version
        return wrapper
    return decorator

def requires_mac_ver(*min_version):
    """Decorator raising SkipTest if the OS is Mac OS X and the OS X
    version if less than min_version.

    For example, @requires_mac_ver(10, 5) raises SkipTest if the OS X version
    is lesser than 10.5.
    """
    def decorator(func):
        @functools.wraps(func)
        def wrapper(*args, **kw):
            if sys.platform == 'darwin':
                version_txt = platform.mac_ver()[0]
                try:
                    version = tuple(map(int, version_txt.split('.')))
                except ValueError:
                    pass
                else:
                    if version < min_version:
                        min_version_txt = '.'.join(map(str, min_version))
                        raise unittest.SkipTest(
                            "Mac OS X %s or higher required, not %s"
                            % (min_version_txt, version_txt))
            return func(*args, **kw)
        wrapper.min_version = min_version
        return wrapper
    return decorator


HOST = 'localhost'

def find_unused_port(family=socket.AF_INET, socktype=socket.SOCK_STREAM):
    """Returns an unused port that should be suitable for binding.  This is
    achieved by creating a temporary socket with the same family and type as
    the 'sock' parameter (default is AF_INET, SOCK_STREAM), and binding it to
    the specified host address (defaults to 0.0.0.0) with the port set to 0,
    eliciting an unused ephemeral port from the OS.  The temporary socket is
    then closed and deleted, and the ephemeral port is returned.

    Either this method or bind_port() should be used for any tests where a
    server socket needs to be bound to a particular port for the duration of
    the test.  Which one to use depends on whether the calling code is creating
    a python socket, or if an unused port needs to be provided in a constructor
    or passed to an external program (i.e. the -accept argument to openssl's
    s_server mode).  Always prefer bind_port() over find_unused_port() where
    possible.  Hard coded ports should *NEVER* be used.  As soon as a server
    socket is bound to a hard coded port, the ability to run multiple instances
    of the test simultaneously on the same host is compromised, which makes the
    test a ticking time bomb in a buildbot environment. On Unix buildbots, this
    may simply manifest as a failed test, which can be recovered from without
    intervention in most cases, but on Windows, the entire python process can
    completely and utterly wedge, requiring someone to log in to the buildbot
    and manually kill the affected process.

    (This is easy to reproduce on Windows, unfortunately, and can be traced to
    the SO_REUSEADDR socket option having different semantics on Windows versus
    Unix/Linux.  On Unix, you can't have two AF_INET SOCK_STREAM sockets bind,
    listen and then accept connections on identical host/ports.  An EADDRINUSE
    socket.error will be raised at some point (depending on the platform and
    the order bind and listen were called on each socket).

    However, on Windows, if SO_REUSEADDR is set on the sockets, no EADDRINUSE
    will ever be raised when attempting to bind two identical host/ports. When
    accept() is called on each socket, the second caller's process will steal
    the port from the first caller, leaving them both in an awkwardly wedged
    state where they'll no longer respond to any signals or graceful kills, and
    must be forcibly killed via OpenProcess()/TerminateProcess().

    The solution on Windows is to use the SO_EXCLUSIVEADDRUSE socket option
    instead of SO_REUSEADDR, which effectively affords the same semantics as
    SO_REUSEADDR on Unix.  Given the propensity of Unix developers in the Open
    Source world compared to Windows ones, this is a common mistake.  A quick
    look over OpenSSL's 0.9.8g source shows that they use SO_REUSEADDR when
    openssl.exe is called with the 's_server' option, for example. See
    http://bugs.python.org/issue2550 for more info.  The following site also
    has a very thorough description about the implications of both REUSEADDR
    and EXCLUSIVEADDRUSE on Windows:
    http://msdn2.microsoft.com/en-us/library/ms740621(VS.85).aspx)

    XXX: although this approach is a vast improvement on previous attempts to
    elicit unused ports, it rests heavily on the assumption that the ephemeral
    port returned to us by the OS won't immediately be dished back out to some
    other process when we close and delete our temporary socket but before our
    calling code has a chance to bind the returned port.  We can deal with this
    issue if/when we come across it.
    """

    tempsock = socket.socket(family, socktype)
    port = bind_port(tempsock)
    tempsock.close()
    del tempsock
    return port

def bind_port(sock, host=HOST):
    """Bind the socket to a free port and return the port number.  Relies on
    ephemeral ports in order to ensure we are using an unbound port.  This is
    important as many tests may be running simultaneously, especially in a
    buildbot environment.  This method raises an exception if the sock.family
    is AF_INET and sock.type is SOCK_STREAM, *and* the socket has SO_REUSEADDR
    or SO_REUSEPORT set on it.  Tests should *never* set these socket options
    for TCP/IP sockets.  The only case for setting these options is testing
    multicasting via multiple UDP sockets.

    Additionally, if the SO_EXCLUSIVEADDRUSE socket option is available (i.e.
    on Windows), it will be set on the socket.  This will prevent anyone else
    from bind()'ing to our host/port for the duration of the test.
    """

    if sock.family == socket.AF_INET and sock.type == socket.SOCK_STREAM:
        if hasattr(socket, 'SO_REUSEADDR'):
            if sock.getsockopt(socket.SOL_SOCKET, socket.SO_REUSEADDR) == 1:
                raise TestFailed("tests should never set the SO_REUSEADDR "   \
                                 "socket option on TCP/IP sockets!")
        if hasattr(socket, 'SO_REUSEPORT'):
            if sock.getsockopt(socket.SOL_SOCKET, socket.SO_REUSEPORT) == 1:
                raise TestFailed("tests should never set the SO_REUSEPORT "   \
                                 "socket option on TCP/IP sockets!")
        if hasattr(socket, 'SO_EXCLUSIVEADDRUSE'):
            sock.setsockopt(socket.SOL_SOCKET, socket.SO_EXCLUSIVEADDRUSE, 1)

    sock.bind((host, 0))
    port = sock.getsockname()[1]
    return port

def _is_ipv6_enabled():
    """Check whether IPv6 is enabled on this host."""
    if socket.has_ipv6:
        try:
            sock = socket.socket(socket.AF_INET6, socket.SOCK_STREAM)
            sock.bind(('::1', 0))
        except (socket.error, socket.gaierror):
            pass
        else:
            sock.close()
            return True
    return False

IPV6_ENABLED = _is_ipv6_enabled()


# A constant likely larger than the underlying OS pipe buffer size.
# Windows limit seems to be around 512B, and most Unix kernels have a 64K pipe
# buffer size: take 1M to be sure.
PIPE_MAX_SIZE = 1024 * 1024


# decorator for skipping tests on non-IEEE 754 platforms
requires_IEEE_754 = unittest.skipUnless(
    float.__getformat__("double").startswith("IEEE"),
    "test requires IEEE 754 doubles")

requires_zlib = unittest.skipUnless(zlib, 'requires zlib')

is_jython = sys.platform.startswith('java')

# Filename used for testing
if os.name == 'java':
    # Jython disallows @ in module names
    TESTFN = '$test'
else:
    TESTFN = '@test'

# Disambiguate TESTFN for parallel testing, while letting it remain a valid
# module name.
TESTFN = "{}_{}_tmp".format(TESTFN, os.getpid())


# TESTFN_UNICODE is a non-ascii filename
TESTFN_UNICODE = TESTFN + "-\xe0\xf2\u0258\u0141\u011f"
if sys.platform == 'darwin':
    # In Mac OS X's VFS API file names are, by definition, canonically
    # decomposed Unicode, encoded using UTF-8. See QA1173:
    # http://developer.apple.com/mac/library/qa/qa2001/qa1173.html
    import unicodedata
    TESTFN_UNICODE = unicodedata.normalize('NFD', TESTFN_UNICODE)
TESTFN_ENCODING = sys.getfilesystemencoding()

# TESTFN_UNENCODABLE is a filename (str type) that should *not* be able to be
# encoded by the filesystem encoding (in strict mode). It can be None if we
# cannot generate such filename.
TESTFN_UNENCODABLE = None
if os.name in ('nt', 'ce'):
    # skip win32s (0) or Windows 9x/ME (1)
    if sys.getwindowsversion().platform >= 2:
        # Different kinds of characters from various languages to minimize the
        # probability that the whole name is encodable to MBCS (issue #9819)
        TESTFN_UNENCODABLE = TESTFN + "-\u5171\u0141\u2661\u0363\uDC80"
        try:
            TESTFN_UNENCODABLE.encode(TESTFN_ENCODING)
        except UnicodeEncodeError:
            pass
        else:
            print('WARNING: The filename %r CAN be encoded by the filesystem encoding (%s). '
                  'Unicode filename tests may not be effective'
                  % (TESTFN_UNENCODABLE, TESTFN_ENCODING))
            TESTFN_UNENCODABLE = None
# Mac OS X denies unencodable filenames (invalid utf-8)
elif sys.platform != 'darwin':
    try:
        # ascii and utf-8 cannot encode the byte 0xff
        b'\xff'.decode(TESTFN_ENCODING)
    except UnicodeDecodeError:
        # 0xff will be encoded using the surrogate character u+DCFF
        TESTFN_UNENCODABLE = TESTFN \
            + b'-\xff'.decode(TESTFN_ENCODING, 'surrogateescape')
    else:
        # File system encoding (eg. ISO-8859-* encodings) can encode
        # the byte 0xff. Skip some unicode filename tests.
        pass

# Save the initial cwd
SAVEDCWD = os.getcwd()

@contextlib.contextmanager
def temp_cwd(name='tempcwd', quiet=False, path=None):
    """
    Context manager that temporarily changes the CWD.

    An existing path may be provided as *path*, in which case this
    function makes no changes to the file system.

    Otherwise, the new CWD is created in the current directory and it's
    named *name*. If *quiet* is False (default) and it's not possible to
    create or change the CWD, an error is raised.  If it's True, only a
    warning is raised and the original CWD is used.
    """
    saved_dir = os.getcwd()
    is_temporary = False
    if path is None:
        path = name
        try:
            os.mkdir(name)
            is_temporary = True
        except OSError:
            if not quiet:
                raise
            warnings.warn('tests may fail, unable to create temp CWD ' + name,
                          RuntimeWarning, stacklevel=3)
    try:
        os.chdir(path)
    except OSError:
        if not quiet:
            raise
        warnings.warn('tests may fail, unable to change the CWD to ' + name,
                      RuntimeWarning, stacklevel=3)
    try:
        yield os.getcwd()
    finally:
        os.chdir(saved_dir)
        if is_temporary:
            rmtree(name)


if hasattr(os, "umask"):
    @contextlib.contextmanager
    def temp_umask(umask):
        """Context manager that temporarily sets the process umask."""
        oldmask = os.umask(umask)
        try:
            yield
        finally:
            os.umask(oldmask)


def findfile(file, here=__file__, subdir=None):
    """Try to find a file on sys.path and the working directory.  If it is not
    found the argument passed to the function is returned (this does not
    necessarily signal failure; could still be the legitimate path)."""
    if os.path.isabs(file):
        return file
    if subdir is not None:
        file = os.path.join(subdir, file)
    path = sys.path
    path = [os.path.dirname(here)] + path
    for dn in path:
        fn = os.path.join(dn, file)
        if os.path.exists(fn): return fn
    return file

def create_empty_file(filename):
    """Create an empty file. If the file already exists, truncate it."""
    fd = os.open(filename, os.O_WRONLY | os.O_CREAT | os.O_TRUNC)
    os.close(fd)

def sortdict(dict):
    "Like repr(dict), but in sorted order."
    items = sorted(dict.items())
    reprpairs = ["%r: %r" % pair for pair in items]
    withcommas = ", ".join(reprpairs)
    return "{%s}" % withcommas

def make_bad_fd():
    """
    Create an invalid file descriptor by opening and closing a file and return
    its fd.
    """
    file = open(TESTFN, "wb")
    try:
        return file.fileno()
    finally:
        file.close()
        unlink(TESTFN)

def check_syntax_error(testcase, statement):
    testcase.assertRaises(SyntaxError, compile, statement,
                          '<test string>', 'exec')

def open_urlresource(url, *args, **kw):
    import urllib.request, urllib.parse

    check = kw.pop('check', None)

    filename = urllib.parse.urlparse(url)[2].split('/')[-1] # '/': it's URL!

    fn = os.path.join(os.path.dirname(__file__), "data", filename)

    def check_valid_file(fn):
        f = open(fn, *args, **kw)
        if check is None:
            return f
        elif check(f):
            f.seek(0)
            return f
        f.close()

    if os.path.exists(fn):
        f = check_valid_file(fn)
        if f is not None:
            return f
        unlink(fn)

    # Verify the requirement before downloading the file
    requires('urlfetch')

    print('\tfetching %s ...' % url, file=get_original_stdout())
    f = urllib.request.urlopen(url, timeout=15)
    try:
        with open(fn, "wb") as out:
            s = f.read()
            while s:
                out.write(s)
                s = f.read()
    finally:
        f.close()

    f = check_valid_file(fn)
    if f is not None:
        return f
    raise TestFailed('invalid resource %r' % fn)


class WarningsRecorder(object):
    """Convenience wrapper for the warnings list returned on
       entry to the warnings.catch_warnings() context manager.
    """
    def __init__(self, warnings_list):
        self._warnings = warnings_list
        self._last = 0

    def __getattr__(self, attr):
        if len(self._warnings) > self._last:
            return getattr(self._warnings[-1], attr)
        elif attr in warnings.WarningMessage._WARNING_DETAILS:
            return None
        raise AttributeError("%r has no attribute %r" % (self, attr))

    @property
    def warnings(self):
        return self._warnings[self._last:]

    def reset(self):
        self._last = len(self._warnings)


def _filterwarnings(filters, quiet=False):
    """Catch the warnings, then check if all the expected
    warnings have been raised and re-raise unexpected warnings.
    If 'quiet' is True, only re-raise the unexpected warnings.
    """
    # Clear the warning registry of the calling module
    # in order to re-raise the warnings.
    frame = sys._getframe(2)
    registry = frame.f_globals.get('__warningregistry__')
    if registry:
        registry.clear()
    with warnings.catch_warnings(record=True) as w:
        # Set filter "always" to record all warnings.  Because
        # test_warnings swap the module, we need to look up in
        # the sys.modules dictionary.
        sys.modules['warnings'].simplefilter("always")
        yield WarningsRecorder(w)
    # Filter the recorded warnings
    reraise = list(w)
    missing = []
    for msg, cat in filters:
        seen = False
        for w in reraise[:]:
            warning = w.message
            # Filter out the matching messages
            if (re.match(msg, str(warning), re.I) and
                issubclass(warning.__class__, cat)):
                seen = True
                reraise.remove(w)
        if not seen and not quiet:
            # This filter caught nothing
            missing.append((msg, cat.__name__))
    if reraise:
        raise AssertionError("unhandled warning %s" % reraise[0])
    if missing:
        raise AssertionError("filter (%r, %s) did not catch any warning" %
                             missing[0])


@contextlib.contextmanager
def check_warnings(*filters, **kwargs):
    """Context manager to silence warnings.

    Accept 2-tuples as positional arguments:
        ("message regexp", WarningCategory)

    Optional argument:
     - if 'quiet' is True, it does not fail if a filter catches nothing
        (default True without argument,
         default False if some filters are defined)

    Without argument, it defaults to:
        check_warnings(("", Warning), quiet=True)
    """
    quiet = kwargs.get('quiet')
    if not filters:
        filters = (("", Warning),)
        # Preserve backward compatibility
        if quiet is None:
            quiet = True
    return _filterwarnings(filters, quiet)


class CleanImport(object):
    """Context manager to force import to return a new module reference.

    This is useful for testing module-level behaviours, such as
    the emission of a DeprecationWarning on import.

    Use like this:

        with CleanImport("foo"):
            importlib.import_module("foo") # new reference
    """

    def __init__(self, *module_names):
        self.original_modules = sys.modules.copy()
        for module_name in module_names:
            if module_name in sys.modules:
                module = sys.modules[module_name]
                # It is possible that module_name is just an alias for
                # another module (e.g. stub for modules renamed in 3.x).
                # In that case, we also need delete the real module to clear
                # the import cache.
                if module.__name__ != module_name:
                    del sys.modules[module.__name__]
                del sys.modules[module_name]

    def __enter__(self):
        return self

    def __exit__(self, *ignore_exc):
        sys.modules.update(self.original_modules)


class EnvironmentVarGuard(collections.abc.MutableMapping):

    """Class to help protect the environment variable properly.  Can be used as
    a context manager."""

    def __init__(self):
        self._environ = os.environ
        self._changed = {}

    def __getitem__(self, envvar):
        return self._environ[envvar]

    def __setitem__(self, envvar, value):
        # Remember the initial value on the first access
        if envvar not in self._changed:
            self._changed[envvar] = self._environ.get(envvar)
        self._environ[envvar] = value

    def __delitem__(self, envvar):
        # Remember the initial value on the first access
        if envvar not in self._changed:
            self._changed[envvar] = self._environ.get(envvar)
        if envvar in self._environ:
            del self._environ[envvar]

    def keys(self):
        return self._environ.keys()

    def __iter__(self):
        return iter(self._environ)

    def __len__(self):
        return len(self._environ)

    def set(self, envvar, value):
        self[envvar] = value

    def unset(self, envvar):
        del self[envvar]

    def __enter__(self):
        return self

    def __exit__(self, *ignore_exc):
        for (k, v) in self._changed.items():
            if v is None:
                if k in self._environ:
                    del self._environ[k]
            else:
                self._environ[k] = v
        os.environ = self._environ


class DirsOnSysPath(object):
    """Context manager to temporarily add directories to sys.path.

    This makes a copy of sys.path, appends any directories given
    as positional arguments, then reverts sys.path to the copied
    settings when the context ends.

    Note that *all* sys.path modifications in the body of the
    context manager, including replacement of the object,
    will be reverted at the end of the block.
    """

    def __init__(self, *paths):
        self.original_value = sys.path[:]
        self.original_object = sys.path
        sys.path.extend(paths)

    def __enter__(self):
        return self

    def __exit__(self, *ignore_exc):
        sys.path = self.original_object
        sys.path[:] = self.original_value


class TransientResource(object):

    """Raise ResourceDenied if an exception is raised while the context manager
    is in effect that matches the specified exception and attributes."""

    def __init__(self, exc, **kwargs):
        self.exc = exc
        self.attrs = kwargs

    def __enter__(self):
        return self

    def __exit__(self, type_=None, value=None, traceback=None):
        """If type_ is a subclass of self.exc and value has attributes matching
        self.attrs, raise ResourceDenied.  Otherwise let the exception
        propagate (if any)."""
        if type_ is not None and issubclass(self.exc, type_):
            for attr, attr_value in self.attrs.items():
                if not hasattr(value, attr):
                    break
                if getattr(value, attr) != attr_value:
                    break
            else:
                raise ResourceDenied("an optional resource is not available")

# Context managers that raise ResourceDenied when various issues
# with the Internet connection manifest themselves as exceptions.
# XXX deprecate these and use transient_internet() instead
time_out = TransientResource(IOError, errno=errno.ETIMEDOUT)
socket_peer_reset = TransientResource(socket.error, errno=errno.ECONNRESET)
ioerror_peer_reset = TransientResource(IOError, errno=errno.ECONNRESET)


@contextlib.contextmanager
def transient_internet(resource_name, *, timeout=30.0, errnos=()):
    """Return a context manager that raises ResourceDenied when various issues
    with the Internet connection manifest themselves as exceptions."""
    default_errnos = [
        ('ECONNREFUSED', 111),
        ('ECONNRESET', 104),
        ('EHOSTUNREACH', 113),
        ('ENETUNREACH', 101),
        ('ETIMEDOUT', 110),
    ]
    default_gai_errnos = [
        ('EAI_AGAIN', -3),
        ('EAI_NONAME', -2),
        ('EAI_NODATA', -5),
        # Encountered when trying to resolve IPv6-only hostnames
        ('WSANO_DATA', 11004),
    ]

    denied = ResourceDenied("Resource %r is not available" % resource_name)
    captured_errnos = errnos
    gai_errnos = []
    if not captured_errnos:
        captured_errnos = [getattr(errno, name, num)
                           for (name, num) in default_errnos]
        gai_errnos = [getattr(socket, name, num)
                      for (name, num) in default_gai_errnos]

    def filter_error(err):
        n = getattr(err, 'errno', None)
        if (isinstance(err, socket.timeout) or
            (isinstance(err, socket.gaierror) and n in gai_errnos) or
            n in captured_errnos):
            if not verbose:
                sys.stderr.write(denied.args[0] + "\n")
            raise denied from err

    old_timeout = socket.getdefaulttimeout()
    try:
        if timeout is not None:
            socket.setdefaulttimeout(timeout)
        yield
    except IOError as err:
        # urllib can wrap original socket errors multiple times (!), we must
        # unwrap to get at the original error.
        while True:
            a = err.args
            if len(a) >= 1 and isinstance(a[0], IOError):
                err = a[0]
            # The error can also be wrapped as args[1]:
            #    except socket.error as msg:
            #        raise IOError('socket error', msg).with_traceback(sys.exc_info()[2])
            elif len(a) >= 2 and isinstance(a[1], IOError):
                err = a[1]
            else:
                break
        filter_error(err)
        raise
    # XXX should we catch generic exceptions and look for their
    # __cause__ or __context__?
    finally:
        socket.setdefaulttimeout(old_timeout)


@contextlib.contextmanager
def captured_output(stream_name):
    """Return a context manager used by captured_stdout/stdin/stderr
    that temporarily replaces the sys stream *stream_name* with a StringIO."""
    import io
    orig_stdout = getattr(sys, stream_name)
    setattr(sys, stream_name, io.StringIO())
    try:
        yield getattr(sys, stream_name)
    finally:
        setattr(sys, stream_name, orig_stdout)

def captured_stdout():
    """Capture the output of sys.stdout:

       with captured_stdout() as s:
           print("hello")
       self.assertEqual(s.getvalue(), "hello")
    """
    return captured_output("stdout")

def captured_stderr():
    return captured_output("stderr")

def captured_stdin():
    return captured_output("stdin")


def gc_collect():
    """Force as many objects as possible to be collected.

    In non-CPython implementations of Python, this is needed because timely
    deallocation is not guaranteed by the garbage collector.  (Even in CPython
    this can be the case in case of reference cycles.)  This means that __del__
    methods may be called later than expected and weakrefs may remain alive for
    longer than expected.  This function tries its best to force all garbage
    objects to disappear.
    """
    gc.collect()
    if is_jython:
        time.sleep(0.1)
    gc.collect()
    gc.collect()

@contextlib.contextmanager
def disable_gc():
    have_gc = gc.isenabled()
    gc.disable()
    try:
        yield
    finally:
        if have_gc:
            gc.enable()


def python_is_optimized():
    """Find if Python was built with optimizations."""
    cflags = sysconfig.get_config_var('PY_CFLAGS') or ''
    final_opt = ""
    for opt in cflags.split():
        if opt.startswith('-O'):
            final_opt = opt
    return final_opt != '' and final_opt != '-O0'


#=======================================================================
# Decorator for running a function in a different locale, correctly resetting
# it afterwards.

def run_with_locale(catstr, *locales):
    def decorator(func):
        def inner(*args, **kwds):
            try:
                import locale
                category = getattr(locale, catstr)
                orig_locale = locale.setlocale(category)
            except AttributeError:
                # if the test author gives us an invalid category string
                raise
            except:
                # cannot retrieve original locale, so do nothing
                locale = orig_locale = None
            else:
                for loc in locales:
                    try:
                        locale.setlocale(category, loc)
                        break
                    except:
                        pass

            # now run the function, resetting the locale on exceptions
            try:
                return func(*args, **kwds)
            finally:
                if locale and orig_locale:
                    locale.setlocale(category, orig_locale)
        inner.__name__ = func.__name__
        inner.__doc__ = func.__doc__
        return inner
    return decorator

#=======================================================================
# Big-memory-test support. Separate from 'resources' because memory use
# should be configurable.

# Some handy shorthands. Note that these are used for byte-limits as well
# as size-limits, in the various bigmem tests
_1M = 1024*1024
_1G = 1024 * _1M
_2G = 2 * _1G
_4G = 4 * _1G

MAX_Py_ssize_t = sys.maxsize

def set_memlimit(limit):
    global max_memuse
    global real_max_memuse
    sizes = {
        'k': 1024,
        'm': _1M,
        'g': _1G,
        't': 1024*_1G,
    }
    m = re.match(r'(\d+(\.\d+)?) (K|M|G|T)b?$', limit,
                 re.IGNORECASE | re.VERBOSE)
    if m is None:
        raise ValueError('Invalid memory limit %r' % (limit,))
    memlimit = int(float(m.group(1)) * sizes[m.group(3).lower()])
    real_max_memuse = memlimit
    if memlimit > MAX_Py_ssize_t:
        memlimit = MAX_Py_ssize_t
    if memlimit < _2G - 1:
        raise ValueError('Memory limit %r too low to be useful' % (limit,))
    max_memuse = memlimit

def bigmemtest(minsize, memuse):
    """Decorator for bigmem tests.

    'minsize' is the minimum useful size for the test (in arbitrary,
    test-interpreted units.) 'memuse' is the number of 'bytes per size' for
    the test, or a good estimate of it.

    The decorator tries to guess a good value for 'size' and passes it to
    the decorated test function. If minsize * memuse is more than the
    allowed memory use (as defined by max_memuse), the test is skipped.
    Otherwise, minsize is adjusted upward to use up to max_memuse.
    """
    def decorator(f):
        def wrapper(self):
            # Retrieve values in case someone decided to adjust them
            minsize = wrapper.minsize
            memuse = wrapper.memuse
            if not max_memuse:
                # If max_memuse is 0 (the default),
                # we still want to run the tests with size set to a few kb,
                # to make sure they work. We still want to avoid using
                # too much memory, though, but we do that noisily.
                maxsize = 5147
                self.assertFalse(maxsize * memuse > 20 * _1M)
            else:
                maxsize = int(max_memuse / memuse)
                if maxsize < minsize:
                    raise unittest.SkipTest(
                        "not enough memory: %.1fG minimum needed"
                        % (minsize * memuse / (1024 ** 3)))
            return f(self, maxsize)
        wrapper.minsize = minsize
        wrapper.memuse = memuse
        return wrapper
    return decorator

<<<<<<< HEAD
def precisionbigmemtest(size, memuse):
    """Decorator for bigmem tests that need exact sizes.

    Like bigmemtest, but without the size scaling upward to fill available
    memory.
    """
=======
def precisionbigmemtest(size, memuse, dry_run=True):
>>>>>>> 82be19f8
    def decorator(f):
        def wrapper(self):
            size = wrapper.size
            memuse = wrapper.memuse
            if not real_max_memuse:
                maxsize = 5147
            else:
                maxsize = size

            if ((real_max_memuse or not dry_run)
                and real_max_memuse < maxsize * memuse):
                raise unittest.SkipTest(
                    "not enough memory: %.1fG minimum needed"
                    % (size * memuse / (1024 ** 3)))

            return f(self, maxsize)
        wrapper.size = size
        wrapper.memuse = memuse
        return wrapper
    return decorator

def bigaddrspacetest(f):
    """Decorator for tests that fill the address space."""
    def wrapper(self):
        if max_memuse < MAX_Py_ssize_t:
            if MAX_Py_ssize_t >= 2**63 - 1 and max_memuse >= 2**31:
                raise unittest.SkipTest(
                    "not enough memory: try a 32-bit build instead")
            else:
                raise unittest.SkipTest(
                    "not enough memory: %.1fG minimum needed"
                    % (MAX_Py_ssize_t / (1024 ** 3)))
        else:
            return f(self)
    return wrapper

#=======================================================================
# unittest integration.

class BasicTestRunner:
    def run(self, test):
        result = unittest.TestResult()
        test(result)
        return result

def _id(obj):
    return obj

def requires_resource(resource):
    if resource == 'gui' and not _is_gui_available():
        return unittest.skip("resource 'gui' is not available")
    if is_resource_enabled(resource):
        return _id
    else:
        return unittest.skip("resource {0!r} is not enabled".format(resource))

def cpython_only(test):
    """
    Decorator for tests only applicable on CPython.
    """
    return impl_detail(cpython=True)(test)

def impl_detail(msg=None, **guards):
    if check_impl_detail(**guards):
        return _id
    if msg is None:
        guardnames, default = _parse_guards(guards)
        if default:
            msg = "implementation detail not available on {0}"
        else:
            msg = "implementation detail specific to {0}"
        guardnames = sorted(guardnames.keys())
        msg = msg.format(' or '.join(guardnames))
    return unittest.skip(msg)

def _parse_guards(guards):
    # Returns a tuple ({platform_name: run_me}, default_value)
    if not guards:
        return ({'cpython': True}, False)
    is_true = list(guards.values())[0]
    assert list(guards.values()) == [is_true] * len(guards)   # all True or all False
    return (guards, not is_true)

# Use the following check to guard CPython's implementation-specific tests --
# or to run them only on the implementation(s) guarded by the arguments.
def check_impl_detail(**guards):
    """This function returns True or False depending on the host platform.
       Examples:
          if check_impl_detail():               # only on CPython (default)
          if check_impl_detail(jython=True):    # only on Jython
          if check_impl_detail(cpython=False):  # everywhere except on CPython
    """
    guards, default = _parse_guards(guards)
    return guards.get(platform.python_implementation().lower(), default)


def no_tracing(func):
    """Decorator to temporarily turn off tracing for the duration of a test."""
    if not hasattr(sys, 'gettrace'):
        return func
    else:
        @functools.wraps(func)
        def wrapper(*args, **kwargs):
            original_trace = sys.gettrace()
            try:
                sys.settrace(None)
                return func(*args, **kwargs)
            finally:
                sys.settrace(original_trace)
        return wrapper


def refcount_test(test):
    """Decorator for tests which involve reference counting.

    To start, the decorator does not run the test if is not run by CPython.
    After that, any trace function is unset during the test to prevent
    unexpected refcounts caused by the trace function.

    """
    return no_tracing(cpython_only(test))


def _filter_suite(suite, pred):
    """Recursively filter test cases in a suite based on a predicate."""
    newtests = []
    for test in suite._tests:
        if isinstance(test, unittest.TestSuite):
            _filter_suite(test, pred)
            newtests.append(test)
        else:
            if pred(test):
                newtests.append(test)
    suite._tests = newtests

def _run_suite(suite):
    """Run tests from a unittest.TestSuite-derived class."""
    if verbose:
        runner = unittest.TextTestRunner(sys.stdout, verbosity=2,
                                         failfast=failfast)
    else:
        runner = BasicTestRunner()

    result = runner.run(suite)
    if not result.wasSuccessful():
        if len(result.errors) == 1 and not result.failures:
            err = result.errors[0][1]
        elif len(result.failures) == 1 and not result.errors:
            err = result.failures[0][1]
        else:
            err = "multiple errors occurred"
            if not verbose: err += "; run in verbose mode for details"
        raise TestFailed(err)


def run_unittest(*classes):
    """Run tests from unittest.TestCase-derived classes."""
    valid_types = (unittest.TestSuite, unittest.TestCase)
    suite = unittest.TestSuite()
    for cls in classes:
        if isinstance(cls, str):
            if cls in sys.modules:
                suite.addTest(unittest.findTestCases(sys.modules[cls]))
            else:
                raise ValueError("str arguments must be keys in sys.modules")
        elif isinstance(cls, valid_types):
            suite.addTest(cls)
        else:
            suite.addTest(unittest.makeSuite(cls))
    def case_pred(test):
        if match_tests is None:
            return True
        for name in test.id().split("."):
            if fnmatch.fnmatchcase(name, match_tests):
                return True
        return False
    _filter_suite(suite, case_pred)
    _run_suite(suite)


#=======================================================================
# doctest driver.

def run_doctest(module, verbosity=None):
    """Run doctest on the given module.  Return (#failures, #tests).

    If optional argument verbosity is not specified (or is None), pass
    support's belief about verbosity on to doctest.  Else doctest's
    usual behavior is used (it searches sys.argv for -v).
    """

    import doctest

    if verbosity is None:
        verbosity = verbose
    else:
        verbosity = None

    f, t = doctest.testmod(module, verbose=verbosity)
    if f:
        raise TestFailed("%d of %d doctests failed" % (f, t))
    if verbose:
        print('doctest (%s) ... %d tests with zero failures' %
              (module.__name__, t))
    return f, t


#=======================================================================
# Support for saving and restoring the imported modules.

def modules_setup():
    return sys.modules.copy(),

def modules_cleanup(oldmodules):
    # Encoders/decoders are registered permanently within the internal
    # codec cache. If we destroy the corresponding modules their
    # globals will be set to None which will trip up the cached functions.
    encodings = [(k, v) for k, v in sys.modules.items()
                 if k.startswith('encodings.')]
    sys.modules.clear()
    sys.modules.update(encodings)
    # XXX: This kind of problem can affect more than just encodings. In particular
    # extension modules (such as _ssl) don't cope with reloading properly.
    # Really, test modules should be cleaning out the test specific modules they
    # know they added (ala test_runpy) rather than relying on this function (as
    # test_importhooks and test_pkg do currently).
    # Implicitly imported *real* modules should be left alone (see issue 10556).
    sys.modules.update(oldmodules)

#=======================================================================
# Threading support to prevent reporting refleaks when running regrtest.py -R

# NOTE: we use thread._count() rather than threading.enumerate() (or the
# moral equivalent thereof) because a threading.Thread object is still alive
# until its __bootstrap() method has returned, even after it has been
# unregistered from the threading module.
# thread._count(), on the other hand, only gets decremented *after* the
# __bootstrap() method has returned, which gives us reliable reference counts
# at the end of a test run.

def threading_setup():
    if _thread:
        return _thread._count(), threading._dangling.copy()
    else:
        return 1, ()

def threading_cleanup(*original_values):
    if not _thread:
        return
    _MAX_COUNT = 10
    for count in range(_MAX_COUNT):
        values = _thread._count(), threading._dangling
        if values == original_values:
            break
        time.sleep(0.1)
        gc_collect()
    # XXX print a warning in case of failure?

def reap_threads(func):
    """Use this function when threads are being used.  This will
    ensure that the threads are cleaned up even when the test fails.
    If threading is unavailable this function does nothing.
    """
    if not _thread:
        return func

    @functools.wraps(func)
    def decorator(*args):
        key = threading_setup()
        try:
            return func(*args)
        finally:
            threading_cleanup(*key)
    return decorator

def reap_children():
    """Use this function at the end of test_main() whenever sub-processes
    are started.  This will help ensure that no extra children (zombies)
    stick around to hog resources and create problems when looking
    for refleaks.
    """

    # Reap all our dead child processes so we don't leave zombies around.
    # These hog resources and might be causing some of the buildbots to die.
    if hasattr(os, 'waitpid'):
        any_process = -1
        while True:
            try:
                # This will raise an exception on Windows.  That's ok.
                pid, status = os.waitpid(any_process, os.WNOHANG)
                if pid == 0:
                    break
            except:
                break

@contextlib.contextmanager
def swap_attr(obj, attr, new_val):
    """Temporary swap out an attribute with a new object.

    Usage:
        with swap_attr(obj, "attr", 5):
            ...

        This will set obj.attr to 5 for the duration of the with: block,
        restoring the old value at the end of the block. If `attr` doesn't
        exist on `obj`, it will be created and then deleted at the end of the
        block.
    """
    if hasattr(obj, attr):
        real_val = getattr(obj, attr)
        setattr(obj, attr, new_val)
        try:
            yield
        finally:
            setattr(obj, attr, real_val)
    else:
        setattr(obj, attr, new_val)
        try:
            yield
        finally:
            delattr(obj, attr)

@contextlib.contextmanager
def swap_item(obj, item, new_val):
    """Temporary swap out an item with a new object.

    Usage:
        with swap_item(obj, "item", 5):
            ...

        This will set obj["item"] to 5 for the duration of the with: block,
        restoring the old value at the end of the block. If `item` doesn't
        exist on `obj`, it will be created and then deleted at the end of the
        block.
    """
    if item in obj:
        real_val = obj[item]
        obj[item] = new_val
        try:
            yield
        finally:
            obj[item] = real_val
    else:
        obj[item] = new_val
        try:
            yield
        finally:
            del obj[item]

def strip_python_stderr(stderr):
    """Strip the stderr of a Python process from potential debug output
    emitted by the interpreter.

    This will typically be run on the result of the communicate() method
    of a subprocess.Popen object.
    """
    stderr = re.sub(br"\[\d+ refs\]\r?\n?$", b"", stderr).strip()
    return stderr

def args_from_interpreter_flags():
    """Return a list of command-line arguments reproducing the current
    settings in sys.flags and sys.warnoptions."""
    flag_opt_map = {
        'bytes_warning': 'b',
        'dont_write_bytecode': 'B',
        'ignore_environment': 'E',
        'no_user_site': 's',
        'no_site': 'S',
        'optimize': 'O',
        'verbose': 'v',
    }
    args = []
    for flag, opt in flag_opt_map.items():
        v = getattr(sys.flags, flag)
        if v > 0:
            args.append('-' + opt * v)
    for opt in sys.warnoptions:
        args.append('-W' + opt)
    return args

#============================================================
# Support for assertions about logging.
#============================================================

class TestHandler(logging.handlers.BufferingHandler):
    def __init__(self, matcher):
        # BufferingHandler takes a "capacity" argument
        # so as to know when to flush. As we're overriding
        # shouldFlush anyway, we can set a capacity of zero.
        # You can call flush() manually to clear out the
        # buffer.
        logging.handlers.BufferingHandler.__init__(self, 0)
        self.matcher = matcher

    def shouldFlush(self):
        return False

    def emit(self, record):
        self.format(record)
        self.buffer.append(record.__dict__)

    def matches(self, **kwargs):
        """
        Look for a saved dict whose keys/values match the supplied arguments.
        """
        result = False
        for d in self.buffer:
            if self.matcher.matches(d, **kwargs):
                result = True
                break
        return result

class Matcher(object):

    _partial_matches = ('msg', 'message')

    def matches(self, d, **kwargs):
        """
        Try to match a single dict with the supplied arguments.

        Keys whose values are strings and which are in self._partial_matches
        will be checked for partial (i.e. substring) matches. You can extend
        this scheme to (for example) do regular expression matching, etc.
        """
        result = True
        for k in kwargs:
            v = kwargs[k]
            dv = d.get(k)
            if not self.match_value(k, dv, v):
                result = False
                break
        return result

    def match_value(self, k, dv, v):
        """
        Try to match a single stored value (dv) with a supplied value (v).
        """
        if type(v) != type(dv):
            result = False
        elif type(dv) is not str or k not in self._partial_matches:
            result = (v == dv)
        else:
            result = dv.find(v) >= 0
        return result


_can_symlink = None
def can_symlink():
    global _can_symlink
    if _can_symlink is not None:
        return _can_symlink
    symlink_path = TESTFN + "can_symlink"
    try:
        os.symlink(TESTFN, symlink_path)
        can = True
    except (OSError, NotImplementedError, AttributeError):
        can = False
    else:
        os.remove(symlink_path)
    _can_symlink = can
    return can

def skip_unless_symlink(test):
    """Skip decorator for tests that require functional symlink"""
    ok = can_symlink()
    msg = "Requires functional symlink implementation"
    return test if ok else unittest.skip(msg)(test)

def patch(test_instance, object_to_patch, attr_name, new_value):
    """Override 'object_to_patch'.'attr_name' with 'new_value'.

    Also, add a cleanup procedure to 'test_instance' to restore
    'object_to_patch' value for 'attr_name'.
    The 'attr_name' should be a valid attribute for 'object_to_patch'.

    """
    # check that 'attr_name' is a real attribute for 'object_to_patch'
    # will raise AttributeError if it does not exist
    getattr(object_to_patch, attr_name)

    # keep a copy of the old value
    attr_is_local = False
    try:
        old_value = object_to_patch.__dict__[attr_name]
    except (AttributeError, KeyError):
        old_value = getattr(object_to_patch, attr_name, None)
    else:
        attr_is_local = True

    # restore the value when the test is done
    def cleanup():
        if attr_is_local:
            setattr(object_to_patch, attr_name, old_value)
        else:
            delattr(object_to_patch, attr_name)

    test_instance.addCleanup(cleanup)

    # actually override the attribute
    setattr(object_to_patch, attr_name, new_value)<|MERGE_RESOLUTION|>--- conflicted
+++ resolved
@@ -1142,16 +1142,12 @@
         return wrapper
     return decorator
 
-<<<<<<< HEAD
-def precisionbigmemtest(size, memuse):
+def precisionbigmemtest(size, memuse, dry_run=True):
     """Decorator for bigmem tests that need exact sizes.
 
     Like bigmemtest, but without the size scaling upward to fill available
     memory.
     """
-=======
-def precisionbigmemtest(size, memuse, dry_run=True):
->>>>>>> 82be19f8
     def decorator(f):
         def wrapper(self):
             size = wrapper.size
