"""Supporting definitions for the Python regression tests."""

if __name__ != 'test.support':
    raise ImportError('support must be imported from the test package')

import contextlib
import errno
import functools
import gc
import socket
import sys
import os
import platform
import shutil
import warnings
import unittest
import importlib
import collections
import re
import subprocess
import imp
import time
import sysconfig
import logging.handlers

try:
    import _thread
except ImportError:
    _thread = None

__all__ = [
    "Error", "TestFailed", "ResourceDenied", "import_module",
    "verbose", "use_resources", "max_memuse", "record_original_stdout",
    "get_original_stdout", "unload", "unlink", "rmtree", "forget",
    "is_resource_enabled", "requires", "find_unused_port", "bind_port",
    "fcmp", "is_jython", "TESTFN", "HOST", "FUZZ", "SAVEDCWD", "temp_cwd",
    "findfile", "sortdict", "check_syntax_error", "open_urlresource",
    "check_warnings", "CleanImport", "EnvironmentVarGuard",
    "TransientResource", "captured_output", "captured_stdout",
    "time_out", "socket_peer_reset", "ioerror_peer_reset",
    "run_with_locale", 'temp_umask', "transient_internet",
    "set_memlimit", "bigmemtest", "bigaddrspacetest", "BasicTestRunner",
    "run_unittest", "run_doctest", "threading_setup", "threading_cleanup",
    "reap_children", "cpython_only", "check_impl_detail", "get_attribute",
<<<<<<< HEAD
    "swap_item", "swap_attr", "requires_IEEE_754",
    "TestHandler", "Matcher", "can_symlink", "skip_unless_symlink"]

=======
    "import_fresh_module"
    ]
>>>>>>> 262c5827

class Error(Exception):
    """Base class for regression test exceptions."""

class TestFailed(Error):
    """Test failed."""

class ResourceDenied(unittest.SkipTest):
    """Test skipped because it requested a disallowed resource.

    This is raised when a test calls requires() for a resource that
    has not be enabled.  It is used to distinguish between expected
    and unexpected skips.
    """

@contextlib.contextmanager
def _ignore_deprecated_imports(ignore=True):
    """Context manager to suppress package and module deprecation
    warnings when importing them.

    If ignore is False, this context manager has no effect."""
    if ignore:
        with warnings.catch_warnings():
            warnings.filterwarnings("ignore", ".+ (module|package)",
                                    DeprecationWarning)
            yield
    else:
        yield


def import_module(name, deprecated=False):
    """Import and return the module to be tested, raising SkipTest if
    it is not available.

    If deprecated is True, any module or package deprecation messages
    will be suppressed."""
    with _ignore_deprecated_imports(deprecated):
        try:
            return importlib.import_module(name)
        except ImportError as msg:
            raise unittest.SkipTest(str(msg))


def _save_and_remove_module(name, orig_modules):
    """Helper function to save and remove a module from sys.modules

       Return value is True if the module was in sys.modules and
       False otherwise."""
    saved = True
    try:
        orig_modules[name] = sys.modules[name]
    except KeyError:
        saved = False
    else:
        del sys.modules[name]
    return saved


def _save_and_block_module(name, orig_modules):
    """Helper function to save and block a module in sys.modules

       Return value is True if the module was in sys.modules and
       False otherwise."""
    saved = True
    try:
        orig_modules[name] = sys.modules[name]
    except KeyError:
        saved = False
    sys.modules[name] = None
    return saved


def import_fresh_module(name, fresh=(), blocked=(), deprecated=False):
    """Imports and returns a module, deliberately bypassing the sys.modules cache
    and importing a fresh copy of the module. Once the import is complete,
    the sys.modules cache is restored to its original state.

    Modules named in fresh are also imported anew if needed by the import.

    Importing of modules named in blocked is prevented while the fresh import
    takes place.

    If deprecated is True, any module or package deprecation messages
    will be suppressed."""
    # NOTE: test_heapq and test_warnings include extra sanity checks to make
    # sure that this utility function is working as expected
    with _ignore_deprecated_imports(deprecated):
        # Keep track of modules saved for later restoration as well
        # as those which just need a blocking entry removed
        orig_modules = {}
        names_to_remove = []
        _save_and_remove_module(name, orig_modules)
        try:
            for fresh_name in fresh:
                _save_and_remove_module(fresh_name, orig_modules)
            for blocked_name in blocked:
                if not _save_and_block_module(blocked_name, orig_modules):
                    names_to_remove.append(blocked_name)
            fresh_module = importlib.import_module(name)
        finally:
            for orig_name, module in orig_modules.items():
                sys.modules[orig_name] = module
            for name_to_remove in names_to_remove:
                del sys.modules[name_to_remove]
        return fresh_module


def get_attribute(obj, name):
    """Get an attribute, raising SkipTest if AttributeError is raised."""
    try:
        attribute = getattr(obj, name)
    except AttributeError:
        raise unittest.SkipTest("module %s has no attribute %s" % (
            obj.__name__, name))
    else:
        return attribute

verbose = 1              # Flag set to 0 by regrtest.py
use_resources = None     # Flag set to [] by regrtest.py
max_memuse = 0           # Disable bigmem tests (they will still be run with
                         # small sizes, to make sure they work.)
real_max_memuse = 0

# _original_stdout is meant to hold stdout at the time regrtest began.
# This may be "the real" stdout, or IDLE's emulation of stdout, or whatever.
# The point is to have some flavor of stdout the user can actually see.
_original_stdout = None
def record_original_stdout(stdout):
    global _original_stdout
    _original_stdout = stdout

def get_original_stdout():
    return _original_stdout or sys.stdout

def unload(name):
    try:
        del sys.modules[name]
    except KeyError:
        pass

def unlink(filename):
    try:
        os.unlink(filename)
    except OSError as error:
        # The filename need not exist.
        if error.errno not in (errno.ENOENT, errno.ENOTDIR):
            raise

def rmtree(path):
    try:
        shutil.rmtree(path)
    except OSError as error:
        # Unix returns ENOENT, Windows returns ESRCH.
        if error.errno not in (errno.ENOENT, errno.ESRCH):
            raise

def make_legacy_pyc(source):
    """Move a PEP 3147 pyc/pyo file to its legacy pyc/pyo location.

    The choice of .pyc or .pyo extension is done based on the __debug__ flag
    value.

    :param source: The file system path to the source file.  The source file
        does not need to exist, however the PEP 3147 pyc file must exist.
    :return: The file system path to the legacy pyc file.
    """
    pyc_file = imp.cache_from_source(source)
    up_one = os.path.dirname(os.path.abspath(source))
    legacy_pyc = os.path.join(up_one, source + ('c' if __debug__ else 'o'))
    os.rename(pyc_file, legacy_pyc)
    return legacy_pyc

def forget(modname):
    """'Forget' a module was ever imported.

    This removes the module from sys.modules and deletes any PEP 3147 or
    legacy .pyc and .pyo files.
    """
    unload(modname)
    for dirname in sys.path:
        source = os.path.join(dirname, modname + '.py')
        # It doesn't matter if they exist or not, unlink all possible
        # combinations of PEP 3147 and legacy pyc and pyo files.
        unlink(source + 'c')
        unlink(source + 'o')
        unlink(imp.cache_from_source(source, debug_override=True))
        unlink(imp.cache_from_source(source, debug_override=False))

# On some platforms, should not run gui test even if it is allowed
# in `use_resources'.
if sys.platform.startswith('win'):
    import ctypes
    import ctypes.wintypes
    def _is_gui_available():
        UOI_FLAGS = 1
        WSF_VISIBLE = 0x0001
        class USEROBJECTFLAGS(ctypes.Structure):
            _fields_ = [("fInherit", ctypes.wintypes.BOOL),
                        ("fReserved", ctypes.wintypes.BOOL),
                        ("dwFlags", ctypes.wintypes.DWORD)]
        dll = ctypes.windll.user32
        h = dll.GetProcessWindowStation()
        if not h:
            raise ctypes.WinError()
        uof = USEROBJECTFLAGS()
        needed = ctypes.wintypes.DWORD()
        res = dll.GetUserObjectInformationW(h,
            UOI_FLAGS,
            ctypes.byref(uof),
            ctypes.sizeof(uof),
            ctypes.byref(needed))
        if not res:
            raise ctypes.WinError()
        return bool(uof.dwFlags & WSF_VISIBLE)
else:
    def _is_gui_available():
        return True

def is_resource_enabled(resource):
    """Test whether a resource is enabled.  Known resources are set by
    regrtest.py."""
    return use_resources is not None and resource in use_resources

def requires(resource, msg=None):
    """Raise ResourceDenied if the specified resource is not available.

    If the caller's module is __main__ then automatically return True.  The
    possibility of False being returned occurs when regrtest.py is
    executing.
    """
    if resource == 'gui' and not _is_gui_available():
        raise unittest.SkipTest("Cannot use the 'gui' resource")
    # see if the caller's module is __main__ - if so, treat as if
    # the resource was set
    if sys._getframe(1).f_globals.get("__name__") == "__main__":
        return
    if not is_resource_enabled(resource):
        if msg is None:
            msg = "Use of the `%s' resource not enabled" % resource
        raise ResourceDenied(msg)

HOST = 'localhost'

def find_unused_port(family=socket.AF_INET, socktype=socket.SOCK_STREAM):
    """Returns an unused port that should be suitable for binding.  This is
    achieved by creating a temporary socket with the same family and type as
    the 'sock' parameter (default is AF_INET, SOCK_STREAM), and binding it to
    the specified host address (defaults to 0.0.0.0) with the port set to 0,
    eliciting an unused ephemeral port from the OS.  The temporary socket is
    then closed and deleted, and the ephemeral port is returned.

    Either this method or bind_port() should be used for any tests where a
    server socket needs to be bound to a particular port for the duration of
    the test.  Which one to use depends on whether the calling code is creating
    a python socket, or if an unused port needs to be provided in a constructor
    or passed to an external program (i.e. the -accept argument to openssl's
    s_server mode).  Always prefer bind_port() over find_unused_port() where
    possible.  Hard coded ports should *NEVER* be used.  As soon as a server
    socket is bound to a hard coded port, the ability to run multiple instances
    of the test simultaneously on the same host is compromised, which makes the
    test a ticking time bomb in a buildbot environment. On Unix buildbots, this
    may simply manifest as a failed test, which can be recovered from without
    intervention in most cases, but on Windows, the entire python process can
    completely and utterly wedge, requiring someone to log in to the buildbot
    and manually kill the affected process.

    (This is easy to reproduce on Windows, unfortunately, and can be traced to
    the SO_REUSEADDR socket option having different semantics on Windows versus
    Unix/Linux.  On Unix, you can't have two AF_INET SOCK_STREAM sockets bind,
    listen and then accept connections on identical host/ports.  An EADDRINUSE
    socket.error will be raised at some point (depending on the platform and
    the order bind and listen were called on each socket).

    However, on Windows, if SO_REUSEADDR is set on the sockets, no EADDRINUSE
    will ever be raised when attempting to bind two identical host/ports. When
    accept() is called on each socket, the second caller's process will steal
    the port from the first caller, leaving them both in an awkwardly wedged
    state where they'll no longer respond to any signals or graceful kills, and
    must be forcibly killed via OpenProcess()/TerminateProcess().

    The solution on Windows is to use the SO_EXCLUSIVEADDRUSE socket option
    instead of SO_REUSEADDR, which effectively affords the same semantics as
    SO_REUSEADDR on Unix.  Given the propensity of Unix developers in the Open
    Source world compared to Windows ones, this is a common mistake.  A quick
    look over OpenSSL's 0.9.8g source shows that they use SO_REUSEADDR when
    openssl.exe is called with the 's_server' option, for example. See
    http://bugs.python.org/issue2550 for more info.  The following site also
    has a very thorough description about the implications of both REUSEADDR
    and EXCLUSIVEADDRUSE on Windows:
    http://msdn2.microsoft.com/en-us/library/ms740621(VS.85).aspx)

    XXX: although this approach is a vast improvement on previous attempts to
    elicit unused ports, it rests heavily on the assumption that the ephemeral
    port returned to us by the OS won't immediately be dished back out to some
    other process when we close and delete our temporary socket but before our
    calling code has a chance to bind the returned port.  We can deal with this
    issue if/when we come across it.
    """

    tempsock = socket.socket(family, socktype)
    port = bind_port(tempsock)
    tempsock.close()
    del tempsock
    return port

def bind_port(sock, host=HOST):
    """Bind the socket to a free port and return the port number.  Relies on
    ephemeral ports in order to ensure we are using an unbound port.  This is
    important as many tests may be running simultaneously, especially in a
    buildbot environment.  This method raises an exception if the sock.family
    is AF_INET and sock.type is SOCK_STREAM, *and* the socket has SO_REUSEADDR
    or SO_REUSEPORT set on it.  Tests should *never* set these socket options
    for TCP/IP sockets.  The only case for setting these options is testing
    multicasting via multiple UDP sockets.

    Additionally, if the SO_EXCLUSIVEADDRUSE socket option is available (i.e.
    on Windows), it will be set on the socket.  This will prevent anyone else
    from bind()'ing to our host/port for the duration of the test.
    """

    if sock.family == socket.AF_INET and sock.type == socket.SOCK_STREAM:
        if hasattr(socket, 'SO_REUSEADDR'):
            if sock.getsockopt(socket.SOL_SOCKET, socket.SO_REUSEADDR) == 1:
                raise TestFailed("tests should never set the SO_REUSEADDR "   \
                                 "socket option on TCP/IP sockets!")
        if hasattr(socket, 'SO_REUSEPORT'):
            if sock.getsockopt(socket.SOL_SOCKET, socket.SO_REUSEPORT) == 1:
                raise TestFailed("tests should never set the SO_REUSEPORT "   \
                                 "socket option on TCP/IP sockets!")
        if hasattr(socket, 'SO_EXCLUSIVEADDRUSE'):
            sock.setsockopt(socket.SOL_SOCKET, socket.SO_EXCLUSIVEADDRUSE, 1)

    sock.bind((host, 0))
    port = sock.getsockname()[1]
    return port

FUZZ = 1e-6

def fcmp(x, y): # fuzzy comparison function
    if isinstance(x, float) or isinstance(y, float):
        try:
            fuzz = (abs(x) + abs(y)) * FUZZ
            if abs(x-y) <= fuzz:
                return 0
        except:
            pass
    elif type(x) == type(y) and isinstance(x, (tuple, list)):
        for i in range(min(len(x), len(y))):
            outcome = fcmp(x[i], y[i])
            if outcome != 0:
                return outcome
        return (len(x) > len(y)) - (len(x) < len(y))
    return (x > y) - (x < y)

# decorator for skipping tests on non-IEEE 754 platforms
requires_IEEE_754 = unittest.skipUnless(
    float.__getformat__("double").startswith("IEEE"),
    "test requires IEEE 754 doubles")

is_jython = sys.platform.startswith('java')

# Filename used for testing
if os.name == 'java':
    # Jython disallows @ in module names
    TESTFN = '$test'
else:
    TESTFN = '@test'

# Disambiguate TESTFN for parallel testing, while letting it remain a valid
# module name.
TESTFN = "{}_{}_tmp".format(TESTFN, os.getpid())


# TESTFN_UNICODE is a non-ascii filename
TESTFN_UNICODE = TESTFN + "-\xe0\xf2\u0258\u0141\u011f"
if sys.platform == 'darwin':
    # In Mac OS X's VFS API file names are, by definition, canonically
    # decomposed Unicode, encoded using UTF-8. See QA1173:
    # http://developer.apple.com/mac/library/qa/qa2001/qa1173.html
    import unicodedata
    TESTFN_UNICODE = unicodedata.normalize('NFD', TESTFN_UNICODE)
TESTFN_ENCODING = sys.getfilesystemencoding()

# TESTFN_UNENCODABLE is a filename (str type) that should *not* be able to be
# encoded by the filesystem encoding (in strict mode). It can be None if we
# cannot generate such filename.
TESTFN_UNENCODABLE = None
if os.name in ('nt', 'ce'):
    # skip win32s (0) or Windows 9x/ME (1)
    if sys.getwindowsversion().platform >= 2:
        # Different kinds of characters from various languages to minimize the
        # probability that the whole name is encodable to MBCS (issue #9819)
        TESTFN_UNENCODABLE = TESTFN + "-\u5171\u0141\u2661\u0363\uDC80"
        try:
            TESTFN_UNENCODABLE.encode(TESTFN_ENCODING)
        except UnicodeEncodeError:
            pass
        else:
            print('WARNING: The filename %r CAN be encoded by the filesystem encoding (%s). '
                  'Unicode filename tests may not be effective'
                  % (TESTFN_UNENCODABLE, TESTFN_ENCODING))
            TESTFN_UNENCODABLE = None
# Mac OS X denies unencodable filenames (invalid utf-8)
elif sys.platform != 'darwin':
    try:
        # ascii and utf-8 cannot encode the byte 0xff
        b'\xff'.decode(TESTFN_ENCODING)
    except UnicodeDecodeError:
        # 0xff will be encoded using the surrogate character u+DCFF
        TESTFN_UNENCODABLE = TESTFN \
            + b'-\xff'.decode(TESTFN_ENCODING, 'surrogateescape')
    else:
        # File system encoding (eg. ISO-8859-* encodings) can encode
        # the byte 0xff. Skip some unicode filename tests.
        pass

# Save the initial cwd
SAVEDCWD = os.getcwd()

@contextlib.contextmanager
def temp_cwd(name='tempcwd', quiet=False, path=None):
    """
    Context manager that temporarily changes the CWD.

    An existing path may be provided as *path*, in which case this
    function makes no changes to the file system.

    Otherwise, the new CWD is created in the current directory and it's
    named *name*. If *quiet* is False (default) and it's not possible to
    create or change the CWD, an error is raised.  If it's True, only a
    warning is raised and the original CWD is used.
    """
    saved_dir = os.getcwd()
    is_temporary = False
    if path is None:
        path = name
        try:
            os.mkdir(name)
            is_temporary = True
        except OSError:
            if not quiet:
                raise
            warnings.warn('tests may fail, unable to create temp CWD ' + name,
                          RuntimeWarning, stacklevel=3)
    try:
        os.chdir(path)
    except OSError:
        if not quiet:
            raise
        warnings.warn('tests may fail, unable to change the CWD to ' + name,
                      RuntimeWarning, stacklevel=3)
    try:
        yield os.getcwd()
    finally:
        os.chdir(saved_dir)
        if is_temporary:
            rmtree(name)


@contextlib.contextmanager
def temp_umask(umask):
    """Context manager that temporarily sets the process umask."""
    oldmask = os.umask(umask)
    try:
        yield
    finally:
        os.umask(oldmask)


def findfile(file, here=__file__, subdir=None):
    """Try to find a file on sys.path and the working directory.  If it is not
    found the argument passed to the function is returned (this does not
    necessarily signal failure; could still be the legitimate path)."""
    if os.path.isabs(file):
        return file
    if subdir is not None:
        file = os.path.join(subdir, file)
    path = sys.path
    path = [os.path.dirname(here)] + path
    for dn in path:
        fn = os.path.join(dn, file)
        if os.path.exists(fn): return fn
    return file

def sortdict(dict):
    "Like repr(dict), but in sorted order."
    items = sorted(dict.items())
    reprpairs = ["%r: %r" % pair for pair in items]
    withcommas = ", ".join(reprpairs)
    return "{%s}" % withcommas

def make_bad_fd():
    """
    Create an invalid file descriptor by opening and closing a file and return
    its fd.
    """
    file = open(TESTFN, "wb")
    try:
        return file.fileno()
    finally:
        file.close()
        unlink(TESTFN)

def check_syntax_error(testcase, statement):
    testcase.assertRaises(SyntaxError, compile, statement,
                          '<test string>', 'exec')

def open_urlresource(url, *args, **kw):
    import urllib.request, urllib.parse

    check = kw.pop('check', None)

    filename = urllib.parse.urlparse(url)[2].split('/')[-1] # '/': it's URL!

    fn = os.path.join(os.path.dirname(__file__), "data", filename)

    def check_valid_file(fn):
        f = open(fn, *args, **kw)
        if check is None:
            return f
        elif check(f):
            f.seek(0)
            return f
        f.close()

    if os.path.exists(fn):
        f = check_valid_file(fn)
        if f is not None:
            return f
        unlink(fn)

    # Verify the requirement before downloading the file
    requires('urlfetch')

    print('\tfetching %s ...' % url, file=get_original_stdout())
    f = urllib.request.urlopen(url, timeout=15)
    try:
        with open(fn, "wb") as out:
            s = f.read()
            while s:
                out.write(s)
                s = f.read()
    finally:
        f.close()

    f = check_valid_file(fn)
    if f is not None:
        return f
    raise TestFailed('invalid resource "%s"' % fn)


class WarningsRecorder(object):
    """Convenience wrapper for the warnings list returned on
       entry to the warnings.catch_warnings() context manager.
    """
    def __init__(self, warnings_list):
        self._warnings = warnings_list
        self._last = 0

    def __getattr__(self, attr):
        if len(self._warnings) > self._last:
            return getattr(self._warnings[-1], attr)
        elif attr in warnings.WarningMessage._WARNING_DETAILS:
            return None
        raise AttributeError("%r has no attribute %r" % (self, attr))

    @property
    def warnings(self):
        return self._warnings[self._last:]

    def reset(self):
        self._last = len(self._warnings)


def _filterwarnings(filters, quiet=False):
    """Catch the warnings, then check if all the expected
    warnings have been raised and re-raise unexpected warnings.
    If 'quiet' is True, only re-raise the unexpected warnings.
    """
    # Clear the warning registry of the calling module
    # in order to re-raise the warnings.
    frame = sys._getframe(2)
    registry = frame.f_globals.get('__warningregistry__')
    if registry:
        registry.clear()
    with warnings.catch_warnings(record=True) as w:
        # Set filter "always" to record all warnings.  Because
        # test_warnings swap the module, we need to look up in
        # the sys.modules dictionary.
        sys.modules['warnings'].simplefilter("always")
        yield WarningsRecorder(w)
    # Filter the recorded warnings
    reraise = list(w)
    missing = []
    for msg, cat in filters:
        seen = False
        for w in reraise[:]:
            warning = w.message
            # Filter out the matching messages
            if (re.match(msg, str(warning), re.I) and
                issubclass(warning.__class__, cat)):
                seen = True
                reraise.remove(w)
        if not seen and not quiet:
            # This filter caught nothing
            missing.append((msg, cat.__name__))
    if reraise:
        raise AssertionError("unhandled warning %s" % reraise[0])
    if missing:
        raise AssertionError("filter (%r, %s) did not catch any warning" %
                             missing[0])


@contextlib.contextmanager
def check_warnings(*filters, **kwargs):
    """Context manager to silence warnings.

    Accept 2-tuples as positional arguments:
        ("message regexp", WarningCategory)

    Optional argument:
     - if 'quiet' is True, it does not fail if a filter catches nothing
        (default True without argument,
         default False if some filters are defined)

    Without argument, it defaults to:
        check_warnings(("", Warning), quiet=True)
    """
    quiet = kwargs.get('quiet')
    if not filters:
        filters = (("", Warning),)
        # Preserve backward compatibility
        if quiet is None:
            quiet = True
    return _filterwarnings(filters, quiet)


class CleanImport(object):
    """Context manager to force import to return a new module reference.

    This is useful for testing module-level behaviours, such as
    the emission of a DeprecationWarning on import.

    Use like this:

        with CleanImport("foo"):
            importlib.import_module("foo") # new reference
    """

    def __init__(self, *module_names):
        self.original_modules = sys.modules.copy()
        for module_name in module_names:
            if module_name in sys.modules:
                module = sys.modules[module_name]
                # It is possible that module_name is just an alias for
                # another module (e.g. stub for modules renamed in 3.x).
                # In that case, we also need delete the real module to clear
                # the import cache.
                if module.__name__ != module_name:
                    del sys.modules[module.__name__]
                del sys.modules[module_name]

    def __enter__(self):
        return self

    def __exit__(self, *ignore_exc):
        sys.modules.update(self.original_modules)


class EnvironmentVarGuard(collections.MutableMapping):

    """Class to help protect the environment variable properly.  Can be used as
    a context manager."""

    def __init__(self):
        self._environ = os.environ
        self._changed = {}

    def __getitem__(self, envvar):
        return self._environ[envvar]

    def __setitem__(self, envvar, value):
        # Remember the initial value on the first access
        if envvar not in self._changed:
            self._changed[envvar] = self._environ.get(envvar)
        self._environ[envvar] = value

    def __delitem__(self, envvar):
        # Remember the initial value on the first access
        if envvar not in self._changed:
            self._changed[envvar] = self._environ.get(envvar)
        if envvar in self._environ:
            del self._environ[envvar]

    def keys(self):
        return self._environ.keys()

    def __iter__(self):
        return iter(self._environ)

    def __len__(self):
        return len(self._environ)

    def set(self, envvar, value):
        self[envvar] = value

    def unset(self, envvar):
        del self[envvar]

    def __enter__(self):
        return self

    def __exit__(self, *ignore_exc):
        for (k, v) in self._changed.items():
            if v is None:
                if k in self._environ:
                    del self._environ[k]
            else:
                self._environ[k] = v
        os.environ = self._environ


class DirsOnSysPath(object):
    """Context manager to temporarily add directories to sys.path.

    This makes a copy of sys.path, appends any directories given
    as positional arguments, then reverts sys.path to the copied
    settings when the context ends.

    Note that *all* sys.path modifications in the body of the
    context manager, including replacement of the object,
    will be reverted at the end of the block.
    """

    def __init__(self, *paths):
        self.original_value = sys.path[:]
        self.original_object = sys.path
        sys.path.extend(paths)

    def __enter__(self):
        return self

    def __exit__(self, *ignore_exc):
        sys.path = self.original_object
        sys.path[:] = self.original_value


class TransientResource(object):

    """Raise ResourceDenied if an exception is raised while the context manager
    is in effect that matches the specified exception and attributes."""

    def __init__(self, exc, **kwargs):
        self.exc = exc
        self.attrs = kwargs

    def __enter__(self):
        return self

    def __exit__(self, type_=None, value=None, traceback=None):
        """If type_ is a subclass of self.exc and value has attributes matching
        self.attrs, raise ResourceDenied.  Otherwise let the exception
        propagate (if any)."""
        if type_ is not None and issubclass(self.exc, type_):
            for attr, attr_value in self.attrs.items():
                if not hasattr(value, attr):
                    break
                if getattr(value, attr) != attr_value:
                    break
            else:
                raise ResourceDenied("an optional resource is not available")

# Context managers that raise ResourceDenied when various issues
# with the Internet connection manifest themselves as exceptions.
# XXX deprecate these and use transient_internet() instead
time_out = TransientResource(IOError, errno=errno.ETIMEDOUT)
socket_peer_reset = TransientResource(socket.error, errno=errno.ECONNRESET)
ioerror_peer_reset = TransientResource(IOError, errno=errno.ECONNRESET)


@contextlib.contextmanager
def transient_internet(resource_name, *, timeout=30.0, errnos=()):
    """Return a context manager that raises ResourceDenied when various issues
    with the Internet connection manifest themselves as exceptions."""
    default_errnos = [
        ('ECONNREFUSED', 111),
        ('ECONNRESET', 104),
        ('EHOSTUNREACH', 113),
        ('ENETUNREACH', 101),
        ('ETIMEDOUT', 110),
    ]
    default_gai_errnos = [
        ('EAI_NONAME', -2),
        ('EAI_NODATA', -5),
        # Encountered when trying to resolve IPv6-only hostnames
        ('WSANO_DATA', 11004),
    ]

    denied = ResourceDenied("Resource '%s' is not available" % resource_name)
    captured_errnos = errnos
    gai_errnos = []
    if not captured_errnos:
        captured_errnos = [getattr(errno, name, num)
                           for (name, num) in default_errnos]
        gai_errnos = [getattr(socket, name, num)
                      for (name, num) in default_gai_errnos]

    def filter_error(err):
        n = getattr(err, 'errno', None)
        if (isinstance(err, socket.timeout) or
            (isinstance(err, socket.gaierror) and n in gai_errnos) or
            n in captured_errnos):
            if not verbose:
                sys.stderr.write(denied.args[0] + "\n")
            raise denied from err

    old_timeout = socket.getdefaulttimeout()
    try:
        if timeout is not None:
            socket.setdefaulttimeout(timeout)
        yield
    except IOError as err:
        # urllib can wrap original socket errors multiple times (!), we must
        # unwrap to get at the original error.
        while True:
            a = err.args
            if len(a) >= 1 and isinstance(a[0], IOError):
                err = a[0]
            # The error can also be wrapped as args[1]:
            #    except socket.error as msg:
            #        raise IOError('socket error', msg).with_traceback(sys.exc_info()[2])
            elif len(a) >= 2 and isinstance(a[1], IOError):
                err = a[1]
            else:
                break
        filter_error(err)
        raise
    # XXX should we catch generic exceptions and look for their
    # __cause__ or __context__?
    finally:
        socket.setdefaulttimeout(old_timeout)


@contextlib.contextmanager
def captured_output(stream_name):
    """Run the 'with' statement body using a StringIO object in place of a
    specific attribute on the sys module.
    Example use (with 'stream_name=stdout')::

       with captured_stdout() as s:
           print("hello")
       assert s.getvalue() == "hello"
    """
    import io
    orig_stdout = getattr(sys, stream_name)
    setattr(sys, stream_name, io.StringIO())
    try:
        yield getattr(sys, stream_name)
    finally:
        setattr(sys, stream_name, orig_stdout)

def captured_stdout():
    return captured_output("stdout")

def captured_stderr():
    return captured_output("stderr")

def captured_stdin():
    return captured_output("stdin")

def gc_collect():
    """Force as many objects as possible to be collected.

    In non-CPython implementations of Python, this is needed because timely
    deallocation is not guaranteed by the garbage collector.  (Even in CPython
    this can be the case in case of reference cycles.)  This means that __del__
    methods may be called later than expected and weakrefs may remain alive for
    longer than expected.  This function tries its best to force all garbage
    objects to disappear.
    """
    gc.collect()
    if is_jython:
        time.sleep(0.1)
    gc.collect()
    gc.collect()


def python_is_optimized():
    """Find if Python was built with optimizations."""
    cflags = sysconfig.get_config_var('PY_CFLAGS') or ''
    final_opt = ""
    for opt in cflags.split():
        if opt.startswith('-O'):
            final_opt = opt
    return final_opt and final_opt != '-O0'


#=======================================================================
# Decorator for running a function in a different locale, correctly resetting
# it afterwards.

def run_with_locale(catstr, *locales):
    def decorator(func):
        def inner(*args, **kwds):
            try:
                import locale
                category = getattr(locale, catstr)
                orig_locale = locale.setlocale(category)
            except AttributeError:
                # if the test author gives us an invalid category string
                raise
            except:
                # cannot retrieve original locale, so do nothing
                locale = orig_locale = None
            else:
                for loc in locales:
                    try:
                        locale.setlocale(category, loc)
                        break
                    except:
                        pass

            # now run the function, resetting the locale on exceptions
            try:
                return func(*args, **kwds)
            finally:
                if locale and orig_locale:
                    locale.setlocale(category, orig_locale)
        inner.__name__ = func.__name__
        inner.__doc__ = func.__doc__
        return inner
    return decorator

#=======================================================================
# Big-memory-test support. Separate from 'resources' because memory use
# should be configurable.

# Some handy shorthands. Note that these are used for byte-limits as well
# as size-limits, in the various bigmem tests
_1M = 1024*1024
_1G = 1024 * _1M
_2G = 2 * _1G
_4G = 4 * _1G

MAX_Py_ssize_t = sys.maxsize

def set_memlimit(limit):
    global max_memuse
    global real_max_memuse
    sizes = {
        'k': 1024,
        'm': _1M,
        'g': _1G,
        't': 1024*_1G,
    }
    m = re.match(r'(\d+(\.\d+)?) (K|M|G|T)b?$', limit,
                 re.IGNORECASE | re.VERBOSE)
    if m is None:
        raise ValueError('Invalid memory limit %r' % (limit,))
    memlimit = int(float(m.group(1)) * sizes[m.group(3).lower()])
    real_max_memuse = memlimit
    if memlimit > MAX_Py_ssize_t:
        memlimit = MAX_Py_ssize_t
    if memlimit < _2G - 1:
        raise ValueError('Memory limit %r too low to be useful' % (limit,))
    max_memuse = memlimit

def bigmemtest(minsize, memuse):
    """Decorator for bigmem tests.

    'minsize' is the minimum useful size for the test (in arbitrary,
    test-interpreted units.) 'memuse' is the number of 'bytes per size' for
    the test, or a good estimate of it.

    The decorator tries to guess a good value for 'size' and passes it to
    the decorated test function. If minsize * memuse is more than the
    allowed memory use (as defined by max_memuse), the test is skipped.
    Otherwise, minsize is adjusted upward to use up to max_memuse.
    """
    def decorator(f):
        def wrapper(self):
            # Retrieve values in case someone decided to adjust them
            minsize = wrapper.minsize
            memuse = wrapper.memuse
            if not max_memuse:
                # If max_memuse is 0 (the default),
                # we still want to run the tests with size set to a few kb,
                # to make sure they work. We still want to avoid using
                # too much memory, though, but we do that noisily.
                maxsize = 5147
                self.assertFalse(maxsize * memuse > 20 * _1M)
            else:
                maxsize = int(max_memuse / memuse)
                if maxsize < minsize:
                    raise unittest.SkipTest(
                        "not enough memory: %.1fG minimum needed"
                        % (minsize * memuse / (1024 ** 3)))
            return f(self, maxsize)
        wrapper.minsize = minsize
        wrapper.memuse = memuse
        return wrapper
    return decorator

def precisionbigmemtest(size, memuse):
    def decorator(f):
        def wrapper(self):
            size = wrapper.size
            memuse = wrapper.memuse
            if not real_max_memuse:
                maxsize = 5147
            else:
                maxsize = size

                if real_max_memuse and real_max_memuse < maxsize * memuse:
                    raise unittest.SkipTest(
                        "not enough memory: %.1fG minimum needed"
                        % (size * memuse / (1024 ** 3)))

            return f(self, maxsize)
        wrapper.size = size
        wrapper.memuse = memuse
        return wrapper
    return decorator

def bigaddrspacetest(f):
    """Decorator for tests that fill the address space."""
    def wrapper(self):
        if max_memuse < MAX_Py_ssize_t:
            if MAX_Py_ssize_t >= 2**63 - 1 and max_memuse >= 2**31:
                raise unittest.SkipTest(
                    "not enough memory: try a 32-bit build instead")
            else:
                raise unittest.SkipTest(
                    "not enough memory: %.1fG minimum needed"
                    % (MAX_Py_ssize_t / (1024 ** 3)))
        else:
            return f(self)
    return wrapper

#=======================================================================
# unittest integration.

class BasicTestRunner:
    def run(self, test):
        result = unittest.TestResult()
        test(result)
        return result

def _id(obj):
    return obj

def requires_resource(resource):
    if resource == 'gui' and not _is_gui_available():
        return unittest.skip("resource 'gui' is not available")
    if is_resource_enabled(resource):
        return _id
    else:
        return unittest.skip("resource {0!r} is not enabled".format(resource))

def cpython_only(test):
    """
    Decorator for tests only applicable on CPython.
    """
    return impl_detail(cpython=True)(test)

def impl_detail(msg=None, **guards):
    if check_impl_detail(**guards):
        return _id
    if msg is None:
        guardnames, default = _parse_guards(guards)
        if default:
            msg = "implementation detail not available on {0}"
        else:
            msg = "implementation detail specific to {0}"
        guardnames = sorted(guardnames.keys())
        msg = msg.format(' or '.join(guardnames))
    return unittest.skip(msg)

def _parse_guards(guards):
    # Returns a tuple ({platform_name: run_me}, default_value)
    if not guards:
        return ({'cpython': True}, False)
    is_true = list(guards.values())[0]
    assert list(guards.values()) == [is_true] * len(guards)   # all True or all False
    return (guards, not is_true)

# Use the following check to guard CPython's implementation-specific tests --
# or to run them only on the implementation(s) guarded by the arguments.
def check_impl_detail(**guards):
    """This function returns True or False depending on the host platform.
       Examples:
          if check_impl_detail():               # only on CPython (default)
          if check_impl_detail(jython=True):    # only on Jython
          if check_impl_detail(cpython=False):  # everywhere except on CPython
    """
    guards, default = _parse_guards(guards)
    return guards.get(platform.python_implementation().lower(), default)



def _run_suite(suite):
    """Run tests from a unittest.TestSuite-derived class."""
    if verbose:
        runner = unittest.TextTestRunner(sys.stdout, verbosity=2)
    else:
        runner = BasicTestRunner()

    result = runner.run(suite)
    if not result.wasSuccessful():
        if len(result.errors) == 1 and not result.failures:
            err = result.errors[0][1]
        elif len(result.failures) == 1 and not result.errors:
            err = result.failures[0][1]
        else:
            err = "multiple errors occurred"
            if not verbose: err += "; run in verbose mode for details"
        raise TestFailed(err)


def run_unittest(*classes):
    """Run tests from unittest.TestCase-derived classes."""
    valid_types = (unittest.TestSuite, unittest.TestCase)
    suite = unittest.TestSuite()
    for cls in classes:
        if isinstance(cls, str):
            if cls in sys.modules:
                suite.addTest(unittest.findTestCases(sys.modules[cls]))
            else:
                raise ValueError("str arguments must be keys in sys.modules")
        elif isinstance(cls, valid_types):
            suite.addTest(cls)
        else:
            suite.addTest(unittest.makeSuite(cls))
    _run_suite(suite)


#=======================================================================
# doctest driver.

def run_doctest(module, verbosity=None):
    """Run doctest on the given module.  Return (#failures, #tests).

    If optional argument verbosity is not specified (or is None), pass
    support's belief about verbosity on to doctest.  Else doctest's
    usual behavior is used (it searches sys.argv for -v).
    """

    import doctest

    if verbosity is None:
        verbosity = verbose
    else:
        verbosity = None

    # Direct doctest output (normally just errors) to real stdout; doctest
    # output shouldn't be compared by regrtest.
    save_stdout = sys.stdout
    sys.stdout = get_original_stdout()
    try:
        f, t = doctest.testmod(module, verbose=verbosity)
        if f:
            raise TestFailed("%d of %d doctests failed" % (f, t))
    finally:
        sys.stdout = save_stdout
    if verbose:
        print('doctest (%s) ... %d tests with zero failures' %
              (module.__name__, t))
    return f, t


#=======================================================================
# Support for saving and restoring the imported modules.

def modules_setup():
    return sys.modules.copy(),

def modules_cleanup(oldmodules):
    # Encoders/decoders are registered permanently within the internal
    # codec cache. If we destroy the corresponding modules their
    # globals will be set to None which will trip up the cached functions.
    encodings = [(k, v) for k, v in sys.modules.items()
                 if k.startswith('encodings.')]
    sys.modules.clear()
    sys.modules.update(encodings)
    # XXX: This kind of problem can affect more than just encodings. In particular
    # extension modules (such as _ssl) don't cope with reloading properly.
    # Really, test modules should be cleaning out the test specific modules they
    # know they added (ala test_runpy) rather than relying on this function (as
    # test_importhooks and test_pkg do currently).
    # Implicitly imported *real* modules should be left alone (see issue 10556).
    sys.modules.update(oldmodules)

#=======================================================================
# Threading support to prevent reporting refleaks when running regrtest.py -R

# NOTE: we use thread._count() rather than threading.enumerate() (or the
# moral equivalent thereof) because a threading.Thread object is still alive
# until its __bootstrap() method has returned, even after it has been
# unregistered from the threading module.
# thread._count(), on the other hand, only gets decremented *after* the
# __bootstrap() method has returned, which gives us reliable reference counts
# at the end of a test run.

def threading_setup():
    if _thread:
        return _thread._count(),
    else:
        return 1,

def threading_cleanup(nb_threads):
    if not _thread:
        return
    _MAX_COUNT = 10
    for count in range(_MAX_COUNT):
        n = _thread._count()
        if n == nb_threads:
            break
        time.sleep(0.1)
    # XXX print a warning in case of failure?

def reap_threads(func):
    """Use this function when threads are being used.  This will
    ensure that the threads are cleaned up even when the test fails.
    If threading is unavailable this function does nothing.
    """
    if not _thread:
        return func

    @functools.wraps(func)
    def decorator(*args):
        key = threading_setup()
        try:
            return func(*args)
        finally:
            threading_cleanup(*key)
    return decorator

def reap_children():
    """Use this function at the end of test_main() whenever sub-processes
    are started.  This will help ensure that no extra children (zombies)
    stick around to hog resources and create problems when looking
    for refleaks.
    """

    # Reap all our dead child processes so we don't leave zombies around.
    # These hog resources and might be causing some of the buildbots to die.
    if hasattr(os, 'waitpid'):
        any_process = -1
        while True:
            try:
                # This will raise an exception on Windows.  That's ok.
                pid, status = os.waitpid(any_process, os.WNOHANG)
                if pid == 0:
                    break
            except:
                break

@contextlib.contextmanager
def swap_attr(obj, attr, new_val):
    """Temporary swap out an attribute with a new object.

    Usage:
        with swap_attr(obj, "attr", 5):
            ...

        This will set obj.attr to 5 for the duration of the with: block,
        restoring the old value at the end of the block. If `attr` doesn't
        exist on `obj`, it will be created and then deleted at the end of the
        block.
    """
    if hasattr(obj, attr):
        real_val = getattr(obj, attr)
        setattr(obj, attr, new_val)
        try:
            yield
        finally:
            setattr(obj, attr, real_val)
    else:
        setattr(obj, attr, new_val)
        try:
            yield
        finally:
            delattr(obj, attr)

@contextlib.contextmanager
def swap_item(obj, item, new_val):
    """Temporary swap out an item with a new object.

    Usage:
        with swap_item(obj, "item", 5):
            ...

        This will set obj["item"] to 5 for the duration of the with: block,
        restoring the old value at the end of the block. If `item` doesn't
        exist on `obj`, it will be created and then deleted at the end of the
        block.
    """
    if item in obj:
        real_val = obj[item]
        obj[item] = new_val
        try:
            yield
        finally:
            obj[item] = real_val
    else:
        obj[item] = new_val
        try:
            yield
        finally:
            del obj[item]

def strip_python_stderr(stderr):
    """Strip the stderr of a Python process from potential debug output
    emitted by the interpreter.

    This will typically be run on the result of the communicate() method
    of a subprocess.Popen object.
    """
    stderr = re.sub(br"\[\d+ refs\]\r?\n?$", b"", stderr).strip()
    return stderr

def args_from_interpreter_flags():
    """Return a list of command-line arguments reproducing the current
    settings in sys.flags."""
    flag_opt_map = {
        'bytes_warning': 'b',
        'dont_write_bytecode': 'B',
        'ignore_environment': 'E',
        'no_user_site': 's',
        'no_site': 'S',
        'optimize': 'O',
        'verbose': 'v',
    }
    args = []
    for flag, opt in flag_opt_map.items():
        v = getattr(sys.flags, flag)
        if v > 0:
            args.append('-' + opt * v)
    return args

#============================================================
# Support for assertions about logging.
#============================================================

class TestHandler(logging.handlers.BufferingHandler):
    def __init__(self, matcher):
        # BufferingHandler takes a "capacity" argument
        # so as to know when to flush. As we're overriding
        # shouldFlush anyway, we can set a capacity of zero.
        # You can call flush() manually to clear out the
        # buffer.
        logging.handlers.BufferingHandler.__init__(self, 0)
        self.matcher = matcher

    def shouldFlush(self):
        return False

    def emit(self, record):
        self.format(record)
        self.buffer.append(record.__dict__)

    def matches(self, **kwargs):
        """
        Look for a saved dict whose keys/values match the supplied arguments.
        """
        result = False
        for d in self.buffer:
            if self.matcher.matches(d, **kwargs):
                result = True
                break
        return result

class Matcher(object):

    _partial_matches = ('msg', 'message')

    def matches(self, d, **kwargs):
        """
        Try to match a single dict with the supplied arguments.

        Keys whose values are strings and which are in self._partial_matches
        will be checked for partial (i.e. substring) matches. You can extend
        this scheme to (for example) do regular expression matching, etc.
        """
        result = True
        for k in kwargs:
            v = kwargs[k]
            dv = d.get(k)
            if not self.match_value(k, dv, v):
                result = False
                break
        return result

    def match_value(self, k, dv, v):
        """
        Try to match a single stored value (dv) with a supplied value (v).
        """
        if type(v) != type(dv):
            result = False
        elif type(dv) is not str or k not in self._partial_matches:
            result = (v == dv)
        else:
            result = dv.find(v) >= 0
        return result


_can_symlink = None
def can_symlink():
    global _can_symlink
    if _can_symlink is not None:
        return _can_symlink
    try:
        os.symlink(TESTFN, TESTFN + "can_symlink")
        can = True
    except (OSError, NotImplementedError):
        can = False
    _can_symlink = can
    return can

def skip_unless_symlink(test):
    """Skip decorator for tests that require functional symlink"""
    ok = can_symlink()
    msg = "Requires functional symlink implementation"
    return test if ok else unittest.skip(msg)(test)

def patch(test_instance, object_to_patch, attr_name, new_value):
    """Override 'object_to_patch'.'attr_name' with 'new_value'.

    Also, add a cleanup procedure to 'test_instance' to restore
    'object_to_patch' value for 'attr_name'.
    The 'attr_name' should be a valid attribute for 'object_to_patch'.

    """
    # check that 'attr_name' is a real attribute for 'object_to_patch'
    # will raise AttributeError if it does not exist
    getattr(object_to_patch, attr_name)

    # keep a copy of the old value
    attr_is_local = False
    try:
        old_value = object_to_patch.__dict__[attr_name]
    except (AttributeError, KeyError):
        old_value = getattr(object_to_patch, attr_name, None)
    else:
        attr_is_local = True

    # restore the value when the test is done
    def cleanup():
        if attr_is_local:
            setattr(object_to_patch, attr_name, old_value)
        else:
            delattr(object_to_patch, attr_name)

    test_instance.addCleanup(cleanup)

    # actually override the attribute
    setattr(object_to_patch, attr_name, new_value)<|MERGE_RESOLUTION|>--- conflicted
+++ resolved
@@ -42,14 +42,10 @@
     "set_memlimit", "bigmemtest", "bigaddrspacetest", "BasicTestRunner",
     "run_unittest", "run_doctest", "threading_setup", "threading_cleanup",
     "reap_children", "cpython_only", "check_impl_detail", "get_attribute",
-<<<<<<< HEAD
     "swap_item", "swap_attr", "requires_IEEE_754",
-    "TestHandler", "Matcher", "can_symlink", "skip_unless_symlink"]
-
-=======
+    "TestHandler", "Matcher", "can_symlink", "skip_unless_symlink",
     "import_fresh_module"
     ]
->>>>>>> 262c5827
 
 class Error(Exception):
     """Base class for regression test exceptions."""
