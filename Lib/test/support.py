"""Supporting definitions for the Python regression tests."""

if __name__ != 'test.support':
    raise ImportError('support must be imported from the test package')

import contextlib
import errno
import functools
import gc
import socket
import sys
import os
import platform
import shutil
import warnings
import unittest
import importlib
import collections.abc
import re
import subprocess
import imp
import time
import sysconfig
import fnmatch
import logging.handlers
import struct
import tempfile
import _testcapi

try:
    import _thread, threading
except ImportError:
    _thread = None
    threading = None
try:
    import multiprocessing.process
except ImportError:
    multiprocessing = None

try:
    import zlib
except ImportError:
    zlib = None

try:
    import bz2
except ImportError:
    bz2 = None

try:
    import lzma
except ImportError:
    lzma = None

__all__ = [
    "Error", "TestFailed", "ResourceDenied", "import_module", "verbose",
    "use_resources", "max_memuse", "record_original_stdout",
    "get_original_stdout", "unload", "unlink", "rmtree", "forget",
    "is_resource_enabled", "requires", "requires_freebsd_version",
    "requires_linux_version", "requires_mac_ver", "find_unused_port",
    "bind_port", "IPV6_ENABLED", "is_jython", "TESTFN", "HOST", "SAVEDCWD",
    "temp_cwd", "findfile", "create_empty_file", "sortdict",
    "check_syntax_error", "open_urlresource", "check_warnings", "CleanImport",
    "EnvironmentVarGuard", "TransientResource", "captured_stdout",
    "captured_stdin", "captured_stderr", "time_out", "socket_peer_reset",
    "ioerror_peer_reset", "run_with_locale", 'temp_umask',
    "transient_internet", "set_memlimit", "bigmemtest", "bigaddrspacetest",
    "BasicTestRunner", "run_unittest", "run_doctest", "threading_setup",
    "threading_cleanup", "reap_children", "cpython_only", "check_impl_detail",
    "get_attribute", "swap_item", "swap_attr", "requires_IEEE_754",
    "TestHandler", "Matcher", "can_symlink", "skip_unless_symlink",
    "skip_unless_xattr", "import_fresh_module", "requires_zlib",
    "PIPE_MAX_SIZE", "failfast", "anticipate_failure", "run_with_tz",
    "requires_bz2", "requires_lzma"
    ]

class Error(Exception):
    """Base class for regression test exceptions."""

class TestFailed(Error):
    """Test failed."""

class ResourceDenied(unittest.SkipTest):
    """Test skipped because it requested a disallowed resource.

    This is raised when a test calls requires() for a resource that
    has not be enabled.  It is used to distinguish between expected
    and unexpected skips.
    """

@contextlib.contextmanager
def _ignore_deprecated_imports(ignore=True):
    """Context manager to suppress package and module deprecation
    warnings when importing them.

    If ignore is False, this context manager has no effect."""
    if ignore:
        with warnings.catch_warnings():
            warnings.filterwarnings("ignore", ".+ (module|package)",
                                    DeprecationWarning)
            yield
    else:
        yield


def import_module(name, deprecated=False):
    """Import and return the module to be tested, raising SkipTest if
    it is not available.

    If deprecated is True, any module or package deprecation messages
    will be suppressed."""
    with _ignore_deprecated_imports(deprecated):
        try:
            return importlib.import_module(name)
        except ImportError as msg:
            raise unittest.SkipTest(str(msg))


def _save_and_remove_module(name, orig_modules):
    """Helper function to save and remove a module from sys.modules

       Raise ImportError if the module can't be imported."""
    # try to import the module and raise an error if it can't be imported
    if name not in sys.modules:
        __import__(name)
        del sys.modules[name]
    for modname in list(sys.modules):
        if modname == name or modname.startswith(name + '.'):
            orig_modules[modname] = sys.modules[modname]
            del sys.modules[modname]

def _save_and_block_module(name, orig_modules):
    """Helper function to save and block a module in sys.modules

       Return True if the module was in sys.modules, False otherwise."""
    saved = True
    try:
        orig_modules[name] = sys.modules[name]
    except KeyError:
        saved = False
    sys.modules[name] = None
    return saved


def anticipate_failure(condition):
    """Decorator to mark a test that is known to be broken in some cases

       Any use of this decorator should have a comment identifying the
       associated tracker issue.
    """
    if condition:
        return unittest.expectedFailure
    return lambda f: f


def import_fresh_module(name, fresh=(), blocked=(), deprecated=False):
    """Imports and returns a module, deliberately bypassing the sys.modules cache
    and importing a fresh copy of the module. Once the import is complete,
    the sys.modules cache is restored to its original state.

    Modules named in fresh are also imported anew if needed by the import.
    If one of these modules can't be imported, None is returned.

    Importing of modules named in blocked is prevented while the fresh import
    takes place.

    If deprecated is True, any module or package deprecation messages
    will be suppressed."""
    # NOTE: test_heapq, test_json and test_warnings include extra sanity checks
    # to make sure that this utility function is working as expected
    with _ignore_deprecated_imports(deprecated):
        # Keep track of modules saved for later restoration as well
        # as those which just need a blocking entry removed
        orig_modules = {}
        names_to_remove = []
        _save_and_remove_module(name, orig_modules)
        try:
            for fresh_name in fresh:
                _save_and_remove_module(fresh_name, orig_modules)
            for blocked_name in blocked:
                if not _save_and_block_module(blocked_name, orig_modules):
                    names_to_remove.append(blocked_name)
            fresh_module = importlib.import_module(name)
        except ImportError:
            fresh_module = None
        finally:
            for orig_name, module in orig_modules.items():
                sys.modules[orig_name] = module
            for name_to_remove in names_to_remove:
                del sys.modules[name_to_remove]
        return fresh_module


def get_attribute(obj, name):
    """Get an attribute, raising SkipTest if AttributeError is raised."""
    try:
        attribute = getattr(obj, name)
    except AttributeError:
        raise unittest.SkipTest("object %r has no attribute %r" % (obj, name))
    else:
        return attribute

verbose = 1              # Flag set to 0 by regrtest.py
use_resources = None     # Flag set to [] by regrtest.py
max_memuse = 0           # Disable bigmem tests (they will still be run with
                         # small sizes, to make sure they work.)
real_max_memuse = 0
failfast = False
match_tests = None

# _original_stdout is meant to hold stdout at the time regrtest began.
# This may be "the real" stdout, or IDLE's emulation of stdout, or whatever.
# The point is to have some flavor of stdout the user can actually see.
_original_stdout = None
def record_original_stdout(stdout):
    global _original_stdout
    _original_stdout = stdout

def get_original_stdout():
    return _original_stdout or sys.stdout

def unload(name):
    try:
        del sys.modules[name]
    except KeyError:
        pass

if sys.platform.startswith("win"):
    def _waitfor(func, pathname, waitall=False):
        # Peform the operation
        func(pathname)
        # Now setup the wait loop
        if waitall:
            dirname = pathname
        else:
            dirname, name = os.path.split(pathname)
            dirname = dirname or '.'
        # Check for `pathname` to be removed from the filesystem.
        # The exponential backoff of the timeout amounts to a total
        # of ~1 second after which the deletion is probably an error
        # anyway.
        # Testing on a i7@4.3GHz shows that usually only 1 iteration is
        # required when contention occurs.
        timeout = 0.001
        while timeout < 1.0:
            # Note we are only testing for the existance of the file(s) in
            # the contents of the directory regardless of any security or
            # access rights.  If we have made it this far, we have sufficient
            # permissions to do that much using Python's equivalent of the
            # Windows API FindFirstFile.
            # Other Windows APIs can fail or give incorrect results when
            # dealing with files that are pending deletion.
            L = os.listdir(dirname)
            if not (L if waitall else name in L):
                return
            # Increase the timeout and try again
            time.sleep(timeout)
            timeout *= 2
        warnings.warn('tests may fail, delete still pending for ' + pathname,
                      RuntimeWarning, stacklevel=4)

    def _unlink(filename):
        _waitfor(os.unlink, filename)

    def _rmdir(dirname):
        _waitfor(os.rmdir, dirname)

    def _rmtree(path):
        def _rmtree_inner(path):
            for name in os.listdir(path):
                fullname = os.path.join(path, name)
                if os.path.isdir(fullname):
                    _waitfor(_rmtree_inner, fullname, waitall=True)
                    os.rmdir(fullname)
                else:
                    os.unlink(fullname)
        _waitfor(_rmtree_inner, path, waitall=True)
        _waitfor(os.rmdir, path)
else:
    _unlink = os.unlink
    _rmdir = os.rmdir
    _rmtree = shutil.rmtree

def unlink(filename):
    try:
        _unlink(filename)
    except OSError as error:
        # The filename need not exist.
        if error.errno not in (errno.ENOENT, errno.ENOTDIR):
            raise

def rmdir(dirname):
    try:
        _rmdir(dirname)
    except OSError as error:
        # The directory need not exist.
        if error.errno != errno.ENOENT:
            raise

def rmtree(path):
    try:
        _rmtree(path)
    except OSError as error:
        if error.errno != errno.ENOENT:
            raise

def make_legacy_pyc(source):
    """Move a PEP 3147 pyc/pyo file to its legacy pyc/pyo location.

    The choice of .pyc or .pyo extension is done based on the __debug__ flag
    value.

    :param source: The file system path to the source file.  The source file
        does not need to exist, however the PEP 3147 pyc file must exist.
    :return: The file system path to the legacy pyc file.
    """
    pyc_file = imp.cache_from_source(source)
    up_one = os.path.dirname(os.path.abspath(source))
    legacy_pyc = os.path.join(up_one, source + ('c' if __debug__ else 'o'))
    os.rename(pyc_file, legacy_pyc)
    return legacy_pyc

def forget(modname):
    """'Forget' a module was ever imported.

    This removes the module from sys.modules and deletes any PEP 3147 or
    legacy .pyc and .pyo files.
    """
    unload(modname)
    for dirname in sys.path:
        source = os.path.join(dirname, modname + '.py')
        # It doesn't matter if they exist or not, unlink all possible
        # combinations of PEP 3147 and legacy pyc and pyo files.
        unlink(source + 'c')
        unlink(source + 'o')
        unlink(imp.cache_from_source(source, debug_override=True))
        unlink(imp.cache_from_source(source, debug_override=False))

# On some platforms, should not run gui test even if it is allowed
# in `use_resources'.
if sys.platform.startswith('win'):
    import ctypes
    import ctypes.wintypes
    def _is_gui_available():
        UOI_FLAGS = 1
        WSF_VISIBLE = 0x0001
        class USEROBJECTFLAGS(ctypes.Structure):
            _fields_ = [("fInherit", ctypes.wintypes.BOOL),
                        ("fReserved", ctypes.wintypes.BOOL),
                        ("dwFlags", ctypes.wintypes.DWORD)]
        dll = ctypes.windll.user32
        h = dll.GetProcessWindowStation()
        if not h:
            raise ctypes.WinError()
        uof = USEROBJECTFLAGS()
        needed = ctypes.wintypes.DWORD()
        res = dll.GetUserObjectInformationW(h,
            UOI_FLAGS,
            ctypes.byref(uof),
            ctypes.sizeof(uof),
            ctypes.byref(needed))
        if not res:
            raise ctypes.WinError()
        return bool(uof.dwFlags & WSF_VISIBLE)
else:
    def _is_gui_available():
        return True

def is_resource_enabled(resource):
    """Test whether a resource is enabled.  Known resources are set by
    regrtest.py."""
    return use_resources is not None and resource in use_resources

def requires(resource, msg=None):
    """Raise ResourceDenied if the specified resource is not available.

    If the caller's module is __main__ then automatically return True.  The
    possibility of False being returned occurs when regrtest.py is
    executing.
    """
    if resource == 'gui' and not _is_gui_available():
        raise unittest.SkipTest("Cannot use the 'gui' resource")
    # see if the caller's module is __main__ - if so, treat as if
    # the resource was set
    if sys._getframe(1).f_globals.get("__name__") == "__main__":
        return
    if not is_resource_enabled(resource):
        if msg is None:
            msg = "Use of the %r resource not enabled" % resource
        raise ResourceDenied(msg)

def _requires_unix_version(sysname, min_version):
    """Decorator raising SkipTest if the OS is `sysname` and the version is less
    than `min_version`.

    For example, @_requires_unix_version('FreeBSD', (7, 2)) raises SkipTest if
    the FreeBSD version is less than 7.2.
    """
    def decorator(func):
        @functools.wraps(func)
        def wrapper(*args, **kw):
            if platform.system() == sysname:
                version_txt = platform.release().split('-', 1)[0]
                try:
                    version = tuple(map(int, version_txt.split('.')))
                except ValueError:
                    pass
                else:
                    if version < min_version:
                        min_version_txt = '.'.join(map(str, min_version))
                        raise unittest.SkipTest(
                            "%s version %s or higher required, not %s"
                            % (sysname, min_version_txt, version_txt))
        return wrapper
    return decorator

def requires_freebsd_version(*min_version):
    """Decorator raising SkipTest if the OS is FreeBSD and the FreeBSD version is
    less than `min_version`.

    For example, @requires_freebsd_version(7, 2) raises SkipTest if the FreeBSD
    version is less than 7.2.
    """
    return _requires_unix_version('FreeBSD', min_version)

def requires_linux_version(*min_version):
    """Decorator raising SkipTest if the OS is Linux and the Linux version is
    less than `min_version`.

    For example, @requires_linux_version(2, 6, 32) raises SkipTest if the Linux
    version is less than 2.6.32.
    """
    return _requires_unix_version('Linux', min_version)

def requires_mac_ver(*min_version):
    """Decorator raising SkipTest if the OS is Mac OS X and the OS X
    version if less than min_version.

    For example, @requires_mac_ver(10, 5) raises SkipTest if the OS X version
    is lesser than 10.5.
    """
    def decorator(func):
        @functools.wraps(func)
        def wrapper(*args, **kw):
            if sys.platform == 'darwin':
                version_txt = platform.mac_ver()[0]
                try:
                    version = tuple(map(int, version_txt.split('.')))
                except ValueError:
                    pass
                else:
                    if version < min_version:
                        min_version_txt = '.'.join(map(str, min_version))
                        raise unittest.SkipTest(
                            "Mac OS X %s or higher required, not %s"
                            % (min_version_txt, version_txt))
            return func(*args, **kw)
        wrapper.min_version = min_version
        return wrapper
    return decorator


HOST = 'localhost'

def find_unused_port(family=socket.AF_INET, socktype=socket.SOCK_STREAM):
    """Returns an unused port that should be suitable for binding.  This is
    achieved by creating a temporary socket with the same family and type as
    the 'sock' parameter (default is AF_INET, SOCK_STREAM), and binding it to
    the specified host address (defaults to 0.0.0.0) with the port set to 0,
    eliciting an unused ephemeral port from the OS.  The temporary socket is
    then closed and deleted, and the ephemeral port is returned.

    Either this method or bind_port() should be used for any tests where a
    server socket needs to be bound to a particular port for the duration of
    the test.  Which one to use depends on whether the calling code is creating
    a python socket, or if an unused port needs to be provided in a constructor
    or passed to an external program (i.e. the -accept argument to openssl's
    s_server mode).  Always prefer bind_port() over find_unused_port() where
    possible.  Hard coded ports should *NEVER* be used.  As soon as a server
    socket is bound to a hard coded port, the ability to run multiple instances
    of the test simultaneously on the same host is compromised, which makes the
    test a ticking time bomb in a buildbot environment. On Unix buildbots, this
    may simply manifest as a failed test, which can be recovered from without
    intervention in most cases, but on Windows, the entire python process can
    completely and utterly wedge, requiring someone to log in to the buildbot
    and manually kill the affected process.

    (This is easy to reproduce on Windows, unfortunately, and can be traced to
    the SO_REUSEADDR socket option having different semantics on Windows versus
    Unix/Linux.  On Unix, you can't have two AF_INET SOCK_STREAM sockets bind,
    listen and then accept connections on identical host/ports.  An EADDRINUSE
    socket.error will be raised at some point (depending on the platform and
    the order bind and listen were called on each socket).

    However, on Windows, if SO_REUSEADDR is set on the sockets, no EADDRINUSE
    will ever be raised when attempting to bind two identical host/ports. When
    accept() is called on each socket, the second caller's process will steal
    the port from the first caller, leaving them both in an awkwardly wedged
    state where they'll no longer respond to any signals or graceful kills, and
    must be forcibly killed via OpenProcess()/TerminateProcess().

    The solution on Windows is to use the SO_EXCLUSIVEADDRUSE socket option
    instead of SO_REUSEADDR, which effectively affords the same semantics as
    SO_REUSEADDR on Unix.  Given the propensity of Unix developers in the Open
    Source world compared to Windows ones, this is a common mistake.  A quick
    look over OpenSSL's 0.9.8g source shows that they use SO_REUSEADDR when
    openssl.exe is called with the 's_server' option, for example. See
    http://bugs.python.org/issue2550 for more info.  The following site also
    has a very thorough description about the implications of both REUSEADDR
    and EXCLUSIVEADDRUSE on Windows:
    http://msdn2.microsoft.com/en-us/library/ms740621(VS.85).aspx)

    XXX: although this approach is a vast improvement on previous attempts to
    elicit unused ports, it rests heavily on the assumption that the ephemeral
    port returned to us by the OS won't immediately be dished back out to some
    other process when we close and delete our temporary socket but before our
    calling code has a chance to bind the returned port.  We can deal with this
    issue if/when we come across it.
    """

    tempsock = socket.socket(family, socktype)
    port = bind_port(tempsock)
    tempsock.close()
    del tempsock
    return port

def bind_port(sock, host=HOST):
    """Bind the socket to a free port and return the port number.  Relies on
    ephemeral ports in order to ensure we are using an unbound port.  This is
    important as many tests may be running simultaneously, especially in a
    buildbot environment.  This method raises an exception if the sock.family
    is AF_INET and sock.type is SOCK_STREAM, *and* the socket has SO_REUSEADDR
    or SO_REUSEPORT set on it.  Tests should *never* set these socket options
    for TCP/IP sockets.  The only case for setting these options is testing
    multicasting via multiple UDP sockets.

    Additionally, if the SO_EXCLUSIVEADDRUSE socket option is available (i.e.
    on Windows), it will be set on the socket.  This will prevent anyone else
    from bind()'ing to our host/port for the duration of the test.
    """

    if sock.family == socket.AF_INET and sock.type == socket.SOCK_STREAM:
        if hasattr(socket, 'SO_REUSEADDR'):
            if sock.getsockopt(socket.SOL_SOCKET, socket.SO_REUSEADDR) == 1:
                raise TestFailed("tests should never set the SO_REUSEADDR "   \
                                 "socket option on TCP/IP sockets!")
        if hasattr(socket, 'SO_REUSEPORT'):
            if sock.getsockopt(socket.SOL_SOCKET, socket.SO_REUSEPORT) == 1:
                raise TestFailed("tests should never set the SO_REUSEPORT "   \
                                 "socket option on TCP/IP sockets!")
        if hasattr(socket, 'SO_EXCLUSIVEADDRUSE'):
            sock.setsockopt(socket.SOL_SOCKET, socket.SO_EXCLUSIVEADDRUSE, 1)

    sock.bind((host, 0))
    port = sock.getsockname()[1]
    return port

def _is_ipv6_enabled():
    """Check whether IPv6 is enabled on this host."""
    if socket.has_ipv6:
        sock = None
        try:
            sock = socket.socket(socket.AF_INET6, socket.SOCK_STREAM)
            sock.bind(('::1', 0))
            return True
        except (socket.error, socket.gaierror):
            pass
        finally:
            if sock:
                sock.close()
    return False

IPV6_ENABLED = _is_ipv6_enabled()


# A constant likely larger than the underlying OS pipe buffer size.
# Windows limit seems to be around 512B, and most Unix kernels have a 64K pipe
# buffer size: take 1M to be sure.
PIPE_MAX_SIZE = 1024 * 1024


# decorator for skipping tests on non-IEEE 754 platforms
requires_IEEE_754 = unittest.skipUnless(
    float.__getformat__("double").startswith("IEEE"),
    "test requires IEEE 754 doubles")

requires_zlib = unittest.skipUnless(zlib, 'requires zlib')

requires_bz2 = unittest.skipUnless(bz2, 'requires bz2')

requires_lzma = unittest.skipUnless(lzma, 'requires lzma')

is_jython = sys.platform.startswith('java')

# Filename used for testing
if os.name == 'java':
    # Jython disallows @ in module names
    TESTFN = '$test'
else:
    TESTFN = '@test'

# Disambiguate TESTFN for parallel testing, while letting it remain a valid
# module name.
TESTFN = "{}_{}_tmp".format(TESTFN, os.getpid())

# FS_NONASCII: non-ASCII character encodable by os.fsencode(),
# or None if there is no such character.
FS_NONASCII = None
for character in (
    # First try printable and common characters to have a readable filename.
    # For each character, the encoding list are just example of encodings able
    # to encode the character (the list is not exhaustive).

    # U+00E6 (Latin Small Letter Ae): cp1252, iso-8859-1
    '\u00E6',
    # U+0130 (Latin Capital Letter I With Dot Above): cp1254, iso8859_3
    '\u0130',
    # U+0141 (Latin Capital Letter L With Stroke): cp1250, cp1257
    '\u0141',
    # U+03C6 (Greek Small Letter Phi): cp1253
    '\u03C6',
    # U+041A (Cyrillic Capital Letter Ka): cp1251
    '\u041A',
    # U+05D0 (Hebrew Letter Alef): Encodable to cp424
    '\u05D0',
    # U+060C (Arabic Comma): cp864, cp1006, iso8859_6, mac_arabic
    '\u060C',
    # U+062A (Arabic Letter Teh): cp720
    '\u062A',
    # U+0E01 (Thai Character Ko Kai): cp874
    '\u0E01',

    # Then try more "special" characters. "special" because they may be
    # interpreted or displayed differently depending on the exact locale
    # encoding and the font.

    # U+00A0 (No-Break Space)
    '\u00A0',
    # U+20AC (Euro Sign)
    '\u20AC',
):
    try:
        os.fsdecode(os.fsencode(character))
    except UnicodeError:
        pass
    else:
        FS_NONASCII = character
        break

# TESTFN_UNICODE is a non-ascii filename
TESTFN_UNICODE = TESTFN + "-\xe0\xf2\u0258\u0141\u011f"
if sys.platform == 'darwin':
    # In Mac OS X's VFS API file names are, by definition, canonically
    # decomposed Unicode, encoded using UTF-8. See QA1173:
    # http://developer.apple.com/mac/library/qa/qa2001/qa1173.html
    import unicodedata
    TESTFN_UNICODE = unicodedata.normalize('NFD', TESTFN_UNICODE)
TESTFN_ENCODING = sys.getfilesystemencoding()

# TESTFN_UNENCODABLE is a filename (str type) that should *not* be able to be
# encoded by the filesystem encoding (in strict mode). It can be None if we
# cannot generate such filename.
TESTFN_UNENCODABLE = None
if os.name in ('nt', 'ce'):
    # skip win32s (0) or Windows 9x/ME (1)
    if sys.getwindowsversion().platform >= 2:
        # Different kinds of characters from various languages to minimize the
        # probability that the whole name is encodable to MBCS (issue #9819)
        TESTFN_UNENCODABLE = TESTFN + "-\u5171\u0141\u2661\u0363\uDC80"
        try:
            TESTFN_UNENCODABLE.encode(TESTFN_ENCODING)
        except UnicodeEncodeError:
            pass
        else:
            print('WARNING: The filename %r CAN be encoded by the filesystem encoding (%s). '
                  'Unicode filename tests may not be effective'
                  % (TESTFN_UNENCODABLE, TESTFN_ENCODING))
            TESTFN_UNENCODABLE = None
# Mac OS X denies unencodable filenames (invalid utf-8)
elif sys.platform != 'darwin':
    try:
        # ascii and utf-8 cannot encode the byte 0xff
        b'\xff'.decode(TESTFN_ENCODING)
    except UnicodeDecodeError:
        # 0xff will be encoded using the surrogate character u+DCFF
        TESTFN_UNENCODABLE = TESTFN \
            + b'-\xff'.decode(TESTFN_ENCODING, 'surrogateescape')
    else:
        # File system encoding (eg. ISO-8859-* encodings) can encode
        # the byte 0xff. Skip some unicode filename tests.
        pass

# TESTFN_UNDECODABLE is a filename (bytes type) that should *not* be able to be
# decoded from the filesystem encoding (in strict mode). It can be None if we
# cannot generate such filename (ex: the latin1 encoding can decode any byte
# sequence). On UNIX, TESTFN_UNDECODABLE can be decoded by os.fsdecode() thanks
# to the surrogateescape error handler (PEP 383), but not from the filesystem
# encoding in strict mode.
TESTFN_UNDECODABLE = None
for name in (
    # b'\xff' is not decodable by os.fsdecode() with code page 932. Windows
    # accepts it to create a file or a directory, or don't accept to enter to
    # such directory (when the bytes name is used). So test b'\xe7' first: it is
    # not decodable from cp932.
    b'\xe7w\xf0',
    # undecodable from ASCII, UTF-8
    b'\xff',
    # undecodable from iso8859-3, iso8859-6, iso8859-7, cp424, iso8859-8, cp856
    # and cp857
    b'\xae\xd5'
    # undecodable from UTF-8 (UNIX and Mac OS X)
    b'\xed\xb2\x80', b'\xed\xb4\x80',
<<<<<<< HEAD
=======
    # undecodable from shift_jis, cp869, cp874, cp932, cp1250, cp1251, cp1252,
    # cp1253, cp1254, cp1255, cp1257, cp1258
    b'\x81\x98',
>>>>>>> 0af71aae
):
    try:
        name.decode(TESTFN_ENCODING)
    except UnicodeDecodeError:
        TESTFN_UNDECODABLE = os.fsencode(TESTFN) + name
        break

if FS_NONASCII:
    TESTFN_NONASCII = TESTFN + '-' + FS_NONASCII
else:
    TESTFN_NONASCII = None

# Save the initial cwd
SAVEDCWD = os.getcwd()

@contextlib.contextmanager
def temp_cwd(name='tempcwd', quiet=False, path=None):
    """
    Context manager that temporarily changes the CWD.

    An existing path may be provided as *path*, in which case this
    function makes no changes to the file system.

    Otherwise, the new CWD is created in the current directory and it's
    named *name*. If *quiet* is False (default) and it's not possible to
    create or change the CWD, an error is raised.  If it's True, only a
    warning is raised and the original CWD is used.
    """
    saved_dir = os.getcwd()
    is_temporary = False
    if path is None:
        path = name
        try:
            os.mkdir(name)
            is_temporary = True
        except OSError:
            if not quiet:
                raise
            warnings.warn('tests may fail, unable to create temp CWD ' + name,
                          RuntimeWarning, stacklevel=3)
    try:
        os.chdir(path)
    except OSError:
        if not quiet:
            raise
        warnings.warn('tests may fail, unable to change the CWD to ' + path,
                      RuntimeWarning, stacklevel=3)
    try:
        yield os.getcwd()
    finally:
        os.chdir(saved_dir)
        if is_temporary:
            rmtree(name)


if hasattr(os, "umask"):
    @contextlib.contextmanager
    def temp_umask(umask):
        """Context manager that temporarily sets the process umask."""
        oldmask = os.umask(umask)
        try:
            yield
        finally:
            os.umask(oldmask)


def findfile(file, here=__file__, subdir=None):
    """Try to find a file on sys.path and the working directory.  If it is not
    found the argument passed to the function is returned (this does not
    necessarily signal failure; could still be the legitimate path)."""
    if os.path.isabs(file):
        return file
    if subdir is not None:
        file = os.path.join(subdir, file)
    path = sys.path
    path = [os.path.dirname(here)] + path
    for dn in path:
        fn = os.path.join(dn, file)
        if os.path.exists(fn): return fn
    return file

def create_empty_file(filename):
    """Create an empty file. If the file already exists, truncate it."""
    fd = os.open(filename, os.O_WRONLY | os.O_CREAT | os.O_TRUNC)
    os.close(fd)

def sortdict(dict):
    "Like repr(dict), but in sorted order."
    items = sorted(dict.items())
    reprpairs = ["%r: %r" % pair for pair in items]
    withcommas = ", ".join(reprpairs)
    return "{%s}" % withcommas

def make_bad_fd():
    """
    Create an invalid file descriptor by opening and closing a file and return
    its fd.
    """
    file = open(TESTFN, "wb")
    try:
        return file.fileno()
    finally:
        file.close()
        unlink(TESTFN)

def check_syntax_error(testcase, statement):
    testcase.assertRaises(SyntaxError, compile, statement,
                          '<test string>', 'exec')

def open_urlresource(url, *args, **kw):
    import urllib.request, urllib.parse

    check = kw.pop('check', None)

    filename = urllib.parse.urlparse(url)[2].split('/')[-1] # '/': it's URL!

    fn = os.path.join(os.path.dirname(__file__), "data", filename)

    def check_valid_file(fn):
        f = open(fn, *args, **kw)
        if check is None:
            return f
        elif check(f):
            f.seek(0)
            return f
        f.close()

    if os.path.exists(fn):
        f = check_valid_file(fn)
        if f is not None:
            return f
        unlink(fn)

    # Verify the requirement before downloading the file
    requires('urlfetch')

    print('\tfetching %s ...' % url, file=get_original_stdout())
    f = urllib.request.urlopen(url, timeout=15)
    try:
        with open(fn, "wb") as out:
            s = f.read()
            while s:
                out.write(s)
                s = f.read()
    finally:
        f.close()

    f = check_valid_file(fn)
    if f is not None:
        return f
    raise TestFailed('invalid resource %r' % fn)


class WarningsRecorder(object):
    """Convenience wrapper for the warnings list returned on
       entry to the warnings.catch_warnings() context manager.
    """
    def __init__(self, warnings_list):
        self._warnings = warnings_list
        self._last = 0

    def __getattr__(self, attr):
        if len(self._warnings) > self._last:
            return getattr(self._warnings[-1], attr)
        elif attr in warnings.WarningMessage._WARNING_DETAILS:
            return None
        raise AttributeError("%r has no attribute %r" % (self, attr))

    @property
    def warnings(self):
        return self._warnings[self._last:]

    def reset(self):
        self._last = len(self._warnings)


def _filterwarnings(filters, quiet=False):
    """Catch the warnings, then check if all the expected
    warnings have been raised and re-raise unexpected warnings.
    If 'quiet' is True, only re-raise the unexpected warnings.
    """
    # Clear the warning registry of the calling module
    # in order to re-raise the warnings.
    frame = sys._getframe(2)
    registry = frame.f_globals.get('__warningregistry__')
    if registry:
        registry.clear()
    with warnings.catch_warnings(record=True) as w:
        # Set filter "always" to record all warnings.  Because
        # test_warnings swap the module, we need to look up in
        # the sys.modules dictionary.
        sys.modules['warnings'].simplefilter("always")
        yield WarningsRecorder(w)
    # Filter the recorded warnings
    reraise = list(w)
    missing = []
    for msg, cat in filters:
        seen = False
        for w in reraise[:]:
            warning = w.message
            # Filter out the matching messages
            if (re.match(msg, str(warning), re.I) and
                issubclass(warning.__class__, cat)):
                seen = True
                reraise.remove(w)
        if not seen and not quiet:
            # This filter caught nothing
            missing.append((msg, cat.__name__))
    if reraise:
        raise AssertionError("unhandled warning %s" % reraise[0])
    if missing:
        raise AssertionError("filter (%r, %s) did not catch any warning" %
                             missing[0])


@contextlib.contextmanager
def check_warnings(*filters, **kwargs):
    """Context manager to silence warnings.

    Accept 2-tuples as positional arguments:
        ("message regexp", WarningCategory)

    Optional argument:
     - if 'quiet' is True, it does not fail if a filter catches nothing
        (default True without argument,
         default False if some filters are defined)

    Without argument, it defaults to:
        check_warnings(("", Warning), quiet=True)
    """
    quiet = kwargs.get('quiet')
    if not filters:
        filters = (("", Warning),)
        # Preserve backward compatibility
        if quiet is None:
            quiet = True
    return _filterwarnings(filters, quiet)


class CleanImport(object):
    """Context manager to force import to return a new module reference.

    This is useful for testing module-level behaviours, such as
    the emission of a DeprecationWarning on import.

    Use like this:

        with CleanImport("foo"):
            importlib.import_module("foo") # new reference
    """

    def __init__(self, *module_names):
        self.original_modules = sys.modules.copy()
        for module_name in module_names:
            if module_name in sys.modules:
                module = sys.modules[module_name]
                # It is possible that module_name is just an alias for
                # another module (e.g. stub for modules renamed in 3.x).
                # In that case, we also need delete the real module to clear
                # the import cache.
                if module.__name__ != module_name:
                    del sys.modules[module.__name__]
                del sys.modules[module_name]

    def __enter__(self):
        return self

    def __exit__(self, *ignore_exc):
        sys.modules.update(self.original_modules)


class EnvironmentVarGuard(collections.abc.MutableMapping):

    """Class to help protect the environment variable properly.  Can be used as
    a context manager."""

    def __init__(self):
        self._environ = os.environ
        self._changed = {}

    def __getitem__(self, envvar):
        return self._environ[envvar]

    def __setitem__(self, envvar, value):
        # Remember the initial value on the first access
        if envvar not in self._changed:
            self._changed[envvar] = self._environ.get(envvar)
        self._environ[envvar] = value

    def __delitem__(self, envvar):
        # Remember the initial value on the first access
        if envvar not in self._changed:
            self._changed[envvar] = self._environ.get(envvar)
        if envvar in self._environ:
            del self._environ[envvar]

    def keys(self):
        return self._environ.keys()

    def __iter__(self):
        return iter(self._environ)

    def __len__(self):
        return len(self._environ)

    def set(self, envvar, value):
        self[envvar] = value

    def unset(self, envvar):
        del self[envvar]

    def __enter__(self):
        return self

    def __exit__(self, *ignore_exc):
        for (k, v) in self._changed.items():
            if v is None:
                if k in self._environ:
                    del self._environ[k]
            else:
                self._environ[k] = v
        os.environ = self._environ


class DirsOnSysPath(object):
    """Context manager to temporarily add directories to sys.path.

    This makes a copy of sys.path, appends any directories given
    as positional arguments, then reverts sys.path to the copied
    settings when the context ends.

    Note that *all* sys.path modifications in the body of the
    context manager, including replacement of the object,
    will be reverted at the end of the block.
    """

    def __init__(self, *paths):
        self.original_value = sys.path[:]
        self.original_object = sys.path
        sys.path.extend(paths)

    def __enter__(self):
        return self

    def __exit__(self, *ignore_exc):
        sys.path = self.original_object
        sys.path[:] = self.original_value


class TransientResource(object):

    """Raise ResourceDenied if an exception is raised while the context manager
    is in effect that matches the specified exception and attributes."""

    def __init__(self, exc, **kwargs):
        self.exc = exc
        self.attrs = kwargs

    def __enter__(self):
        return self

    def __exit__(self, type_=None, value=None, traceback=None):
        """If type_ is a subclass of self.exc and value has attributes matching
        self.attrs, raise ResourceDenied.  Otherwise let the exception
        propagate (if any)."""
        if type_ is not None and issubclass(self.exc, type_):
            for attr, attr_value in self.attrs.items():
                if not hasattr(value, attr):
                    break
                if getattr(value, attr) != attr_value:
                    break
            else:
                raise ResourceDenied("an optional resource is not available")

# Context managers that raise ResourceDenied when various issues
# with the Internet connection manifest themselves as exceptions.
# XXX deprecate these and use transient_internet() instead
time_out = TransientResource(IOError, errno=errno.ETIMEDOUT)
socket_peer_reset = TransientResource(socket.error, errno=errno.ECONNRESET)
ioerror_peer_reset = TransientResource(IOError, errno=errno.ECONNRESET)


@contextlib.contextmanager
def transient_internet(resource_name, *, timeout=30.0, errnos=()):
    """Return a context manager that raises ResourceDenied when various issues
    with the Internet connection manifest themselves as exceptions."""
    default_errnos = [
        ('ECONNREFUSED', 111),
        ('ECONNRESET', 104),
        ('EHOSTUNREACH', 113),
        ('ENETUNREACH', 101),
        ('ETIMEDOUT', 110),
    ]
    default_gai_errnos = [
        ('EAI_AGAIN', -3),
        ('EAI_FAIL', -4),
        ('EAI_NONAME', -2),
        ('EAI_NODATA', -5),
        # Encountered when trying to resolve IPv6-only hostnames
        ('WSANO_DATA', 11004),
    ]

    denied = ResourceDenied("Resource %r is not available" % resource_name)
    captured_errnos = errnos
    gai_errnos = []
    if not captured_errnos:
        captured_errnos = [getattr(errno, name, num)
                           for (name, num) in default_errnos]
        gai_errnos = [getattr(socket, name, num)
                      for (name, num) in default_gai_errnos]

    def filter_error(err):
        n = getattr(err, 'errno', None)
        if (isinstance(err, socket.timeout) or
            (isinstance(err, socket.gaierror) and n in gai_errnos) or
            n in captured_errnos):
            if not verbose:
                sys.stderr.write(denied.args[0] + "\n")
            raise denied from err

    old_timeout = socket.getdefaulttimeout()
    try:
        if timeout is not None:
            socket.setdefaulttimeout(timeout)
        yield
    except IOError as err:
        # urllib can wrap original socket errors multiple times (!), we must
        # unwrap to get at the original error.
        while True:
            a = err.args
            if len(a) >= 1 and isinstance(a[0], IOError):
                err = a[0]
            # The error can also be wrapped as args[1]:
            #    except socket.error as msg:
            #        raise IOError('socket error', msg).with_traceback(sys.exc_info()[2])
            elif len(a) >= 2 and isinstance(a[1], IOError):
                err = a[1]
            else:
                break
        filter_error(err)
        raise
    # XXX should we catch generic exceptions and look for their
    # __cause__ or __context__?
    finally:
        socket.setdefaulttimeout(old_timeout)


@contextlib.contextmanager
def captured_output(stream_name):
    """Return a context manager used by captured_stdout/stdin/stderr
    that temporarily replaces the sys stream *stream_name* with a StringIO."""
    import io
    orig_stdout = getattr(sys, stream_name)
    setattr(sys, stream_name, io.StringIO())
    try:
        yield getattr(sys, stream_name)
    finally:
        setattr(sys, stream_name, orig_stdout)

def captured_stdout():
    """Capture the output of sys.stdout:

       with captured_stdout() as s:
           print("hello")
       self.assertEqual(s.getvalue(), "hello")
    """
    return captured_output("stdout")

def captured_stderr():
    return captured_output("stderr")

def captured_stdin():
    return captured_output("stdin")


def gc_collect():
    """Force as many objects as possible to be collected.

    In non-CPython implementations of Python, this is needed because timely
    deallocation is not guaranteed by the garbage collector.  (Even in CPython
    this can be the case in case of reference cycles.)  This means that __del__
    methods may be called later than expected and weakrefs may remain alive for
    longer than expected.  This function tries its best to force all garbage
    objects to disappear.
    """
    gc.collect()
    if is_jython:
        time.sleep(0.1)
    gc.collect()
    gc.collect()

@contextlib.contextmanager
def disable_gc():
    have_gc = gc.isenabled()
    gc.disable()
    try:
        yield
    finally:
        if have_gc:
            gc.enable()


def python_is_optimized():
    """Find if Python was built with optimizations."""
    cflags = sysconfig.get_config_var('PY_CFLAGS') or ''
    final_opt = ""
    for opt in cflags.split():
        if opt.startswith('-O'):
            final_opt = opt
    return final_opt != '' and final_opt != '-O0'


_header = 'nP'
_align = '0n'
if hasattr(sys, "gettotalrefcount"):
    _header = '2P' + _header
    _align = '0P'
_vheader = _header + 'n'

def calcobjsize(fmt):
    return struct.calcsize(_header + fmt + _align)

def calcvobjsize(fmt):
    return struct.calcsize(_vheader + fmt + _align)


_TPFLAGS_HAVE_GC = 1<<14
_TPFLAGS_HEAPTYPE = 1<<9

def check_sizeof(test, o, size):
    result = sys.getsizeof(o)
    # add GC header size
    if ((type(o) == type) and (o.__flags__ & _TPFLAGS_HEAPTYPE) or\
        ((type(o) != type) and (type(o).__flags__ & _TPFLAGS_HAVE_GC))):
        size += _testcapi.SIZEOF_PYGC_HEAD
    msg = 'wrong size for %s: got %d, expected %d' \
            % (type(o), result, size)
    test.assertEqual(result, size, msg)

#=======================================================================
# Decorator for running a function in a different locale, correctly resetting
# it afterwards.

def run_with_locale(catstr, *locales):
    def decorator(func):
        def inner(*args, **kwds):
            try:
                import locale
                category = getattr(locale, catstr)
                orig_locale = locale.setlocale(category)
            except AttributeError:
                # if the test author gives us an invalid category string
                raise
            except:
                # cannot retrieve original locale, so do nothing
                locale = orig_locale = None
            else:
                for loc in locales:
                    try:
                        locale.setlocale(category, loc)
                        break
                    except:
                        pass

            # now run the function, resetting the locale on exceptions
            try:
                return func(*args, **kwds)
            finally:
                if locale and orig_locale:
                    locale.setlocale(category, orig_locale)
        inner.__name__ = func.__name__
        inner.__doc__ = func.__doc__
        return inner
    return decorator

#=======================================================================
# Decorator for running a function in a specific timezone, correctly
# resetting it afterwards.

def run_with_tz(tz):
    def decorator(func):
        def inner(*args, **kwds):
            try:
                tzset = time.tzset
            except AttributeError:
                raise unittest.SkipTest("tzset required")
            if 'TZ' in os.environ:
                orig_tz = os.environ['TZ']
            else:
                orig_tz = None
            os.environ['TZ'] = tz
            tzset()

            # now run the function, resetting the tz on exceptions
            try:
                return func(*args, **kwds)
            finally:
                if orig_tz is None:
                    del os.environ['TZ']
                else:
                    os.environ['TZ'] = orig_tz
                time.tzset()

        inner.__name__ = func.__name__
        inner.__doc__ = func.__doc__
        return inner
    return decorator

#=======================================================================
# Big-memory-test support. Separate from 'resources' because memory use
# should be configurable.

# Some handy shorthands. Note that these are used for byte-limits as well
# as size-limits, in the various bigmem tests
_1M = 1024*1024
_1G = 1024 * _1M
_2G = 2 * _1G
_4G = 4 * _1G

MAX_Py_ssize_t = sys.maxsize

def set_memlimit(limit):
    global max_memuse
    global real_max_memuse
    sizes = {
        'k': 1024,
        'm': _1M,
        'g': _1G,
        't': 1024*_1G,
    }
    m = re.match(r'(\d+(\.\d+)?) (K|M|G|T)b?$', limit,
                 re.IGNORECASE | re.VERBOSE)
    if m is None:
        raise ValueError('Invalid memory limit %r' % (limit,))
    memlimit = int(float(m.group(1)) * sizes[m.group(3).lower()])
    real_max_memuse = memlimit
    if memlimit > MAX_Py_ssize_t:
        memlimit = MAX_Py_ssize_t
    if memlimit < _2G - 1:
        raise ValueError('Memory limit %r too low to be useful' % (limit,))
    max_memuse = memlimit

class _MemoryWatchdog:
    """An object which periodically watches the process' memory consumption
    and prints it out.
    """

    def __init__(self):
        self.procfile = '/proc/{pid}/statm'.format(pid=os.getpid())
        self.started = False

    def start(self):
        try:
            f = open(self.procfile, 'r')
        except OSError as e:
            warnings.warn('/proc not available for stats: {}'.format(e),
                          RuntimeWarning)
            sys.stderr.flush()
            return

        watchdog_script = findfile("memory_watchdog.py")
        self.mem_watchdog = subprocess.Popen([sys.executable, watchdog_script],
                                             stdin=f, stderr=subprocess.DEVNULL)
        f.close()
        self.started = True

    def stop(self):
        if self.started:
            self.mem_watchdog.terminate()
            self.mem_watchdog.wait()


def bigmemtest(size, memuse, dry_run=True):
    """Decorator for bigmem tests.

    'minsize' is the minimum useful size for the test (in arbitrary,
    test-interpreted units.) 'memuse' is the number of 'bytes per size' for
    the test, or a good estimate of it.

    if 'dry_run' is False, it means the test doesn't support dummy runs
    when -M is not specified.
    """
    def decorator(f):
        def wrapper(self):
            size = wrapper.size
            memuse = wrapper.memuse
            if not real_max_memuse:
                maxsize = 5147
            else:
                maxsize = size

            if ((real_max_memuse or not dry_run)
                and real_max_memuse < maxsize * memuse):
                raise unittest.SkipTest(
                    "not enough memory: %.1fG minimum needed"
                    % (size * memuse / (1024 ** 3)))

            if real_max_memuse and verbose:
                print()
                print(" ... expected peak memory use: {peak:.1f}G"
                      .format(peak=size * memuse / (1024 ** 3)))
                watchdog = _MemoryWatchdog()
                watchdog.start()
            else:
                watchdog = None

            try:
                return f(self, maxsize)
            finally:
                if watchdog:
                    watchdog.stop()

        wrapper.size = size
        wrapper.memuse = memuse
        return wrapper
    return decorator

def bigaddrspacetest(f):
    """Decorator for tests that fill the address space."""
    def wrapper(self):
        if max_memuse < MAX_Py_ssize_t:
            if MAX_Py_ssize_t >= 2**63 - 1 and max_memuse >= 2**31:
                raise unittest.SkipTest(
                    "not enough memory: try a 32-bit build instead")
            else:
                raise unittest.SkipTest(
                    "not enough memory: %.1fG minimum needed"
                    % (MAX_Py_ssize_t / (1024 ** 3)))
        else:
            return f(self)
    return wrapper

#=======================================================================
# unittest integration.

class BasicTestRunner:
    def run(self, test):
        result = unittest.TestResult()
        test(result)
        return result

def _id(obj):
    return obj

def requires_resource(resource):
    if resource == 'gui' and not _is_gui_available():
        return unittest.skip("resource 'gui' is not available")
    if is_resource_enabled(resource):
        return _id
    else:
        return unittest.skip("resource {0!r} is not enabled".format(resource))

def cpython_only(test):
    """
    Decorator for tests only applicable on CPython.
    """
    return impl_detail(cpython=True)(test)

def impl_detail(msg=None, **guards):
    if check_impl_detail(**guards):
        return _id
    if msg is None:
        guardnames, default = _parse_guards(guards)
        if default:
            msg = "implementation detail not available on {0}"
        else:
            msg = "implementation detail specific to {0}"
        guardnames = sorted(guardnames.keys())
        msg = msg.format(' or '.join(guardnames))
    return unittest.skip(msg)

def _parse_guards(guards):
    # Returns a tuple ({platform_name: run_me}, default_value)
    if not guards:
        return ({'cpython': True}, False)
    is_true = list(guards.values())[0]
    assert list(guards.values()) == [is_true] * len(guards)   # all True or all False
    return (guards, not is_true)

# Use the following check to guard CPython's implementation-specific tests --
# or to run them only on the implementation(s) guarded by the arguments.
def check_impl_detail(**guards):
    """This function returns True or False depending on the host platform.
       Examples:
          if check_impl_detail():               # only on CPython (default)
          if check_impl_detail(jython=True):    # only on Jython
          if check_impl_detail(cpython=False):  # everywhere except on CPython
    """
    guards, default = _parse_guards(guards)
    return guards.get(platform.python_implementation().lower(), default)


def no_tracing(func):
    """Decorator to temporarily turn off tracing for the duration of a test."""
    if not hasattr(sys, 'gettrace'):
        return func
    else:
        @functools.wraps(func)
        def wrapper(*args, **kwargs):
            original_trace = sys.gettrace()
            try:
                sys.settrace(None)
                return func(*args, **kwargs)
            finally:
                sys.settrace(original_trace)
        return wrapper


def refcount_test(test):
    """Decorator for tests which involve reference counting.

    To start, the decorator does not run the test if is not run by CPython.
    After that, any trace function is unset during the test to prevent
    unexpected refcounts caused by the trace function.

    """
    return no_tracing(cpython_only(test))


def _filter_suite(suite, pred):
    """Recursively filter test cases in a suite based on a predicate."""
    newtests = []
    for test in suite._tests:
        if isinstance(test, unittest.TestSuite):
            _filter_suite(test, pred)
            newtests.append(test)
        else:
            if pred(test):
                newtests.append(test)
    suite._tests = newtests

def _run_suite(suite):
    """Run tests from a unittest.TestSuite-derived class."""
    if verbose:
        runner = unittest.TextTestRunner(sys.stdout, verbosity=2,
                                         failfast=failfast)
    else:
        runner = BasicTestRunner()

    result = runner.run(suite)
    if not result.wasSuccessful():
        if len(result.errors) == 1 and not result.failures:
            err = result.errors[0][1]
        elif len(result.failures) == 1 and not result.errors:
            err = result.failures[0][1]
        else:
            err = "multiple errors occurred"
            if not verbose: err += "; run in verbose mode for details"
        raise TestFailed(err)


def run_unittest(*classes):
    """Run tests from unittest.TestCase-derived classes."""
    valid_types = (unittest.TestSuite, unittest.TestCase)
    suite = unittest.TestSuite()
    for cls in classes:
        if isinstance(cls, str):
            if cls in sys.modules:
                suite.addTest(unittest.findTestCases(sys.modules[cls]))
            else:
                raise ValueError("str arguments must be keys in sys.modules")
        elif isinstance(cls, valid_types):
            suite.addTest(cls)
        else:
            suite.addTest(unittest.makeSuite(cls))
    def case_pred(test):
        if match_tests is None:
            return True
        for name in test.id().split("."):
            if fnmatch.fnmatchcase(name, match_tests):
                return True
        return False
    _filter_suite(suite, case_pred)
    _run_suite(suite)


#=======================================================================
# doctest driver.

def run_doctest(module, verbosity=None, optionflags=0):
    """Run doctest on the given module.  Return (#failures, #tests).

    If optional argument verbosity is not specified (or is None), pass
    support's belief about verbosity on to doctest.  Else doctest's
    usual behavior is used (it searches sys.argv for -v).
    """

    import doctest

    if verbosity is None:
        verbosity = verbose
    else:
        verbosity = None

    f, t = doctest.testmod(module, verbose=verbosity, optionflags=optionflags)
    if f:
        raise TestFailed("%d of %d doctests failed" % (f, t))
    if verbose:
        print('doctest (%s) ... %d tests with zero failures' %
              (module.__name__, t))
    return f, t


#=======================================================================
# Support for saving and restoring the imported modules.

def modules_setup():
    return sys.modules.copy(),

def modules_cleanup(oldmodules):
    # Encoders/decoders are registered permanently within the internal
    # codec cache. If we destroy the corresponding modules their
    # globals will be set to None which will trip up the cached functions.
    encodings = [(k, v) for k, v in sys.modules.items()
                 if k.startswith('encodings.')]
    sys.modules.clear()
    sys.modules.update(encodings)
    # XXX: This kind of problem can affect more than just encodings. In particular
    # extension modules (such as _ssl) don't cope with reloading properly.
    # Really, test modules should be cleaning out the test specific modules they
    # know they added (ala test_runpy) rather than relying on this function (as
    # test_importhooks and test_pkg do currently).
    # Implicitly imported *real* modules should be left alone (see issue 10556).
    sys.modules.update(oldmodules)

#=======================================================================
# Threading support to prevent reporting refleaks when running regrtest.py -R

# NOTE: we use thread._count() rather than threading.enumerate() (or the
# moral equivalent thereof) because a threading.Thread object is still alive
# until its __bootstrap() method has returned, even after it has been
# unregistered from the threading module.
# thread._count(), on the other hand, only gets decremented *after* the
# __bootstrap() method has returned, which gives us reliable reference counts
# at the end of a test run.

def threading_setup():
    if _thread:
        return _thread._count(), threading._dangling.copy()
    else:
        return 1, ()

def threading_cleanup(*original_values):
    if not _thread:
        return
    _MAX_COUNT = 10
    for count in range(_MAX_COUNT):
        values = _thread._count(), threading._dangling
        if values == original_values:
            break
        time.sleep(0.1)
        gc_collect()
    # XXX print a warning in case of failure?

def reap_threads(func):
    """Use this function when threads are being used.  This will
    ensure that the threads are cleaned up even when the test fails.
    If threading is unavailable this function does nothing.
    """
    if not _thread:
        return func

    @functools.wraps(func)
    def decorator(*args):
        key = threading_setup()
        try:
            return func(*args)
        finally:
            threading_cleanup(*key)
    return decorator

def reap_children():
    """Use this function at the end of test_main() whenever sub-processes
    are started.  This will help ensure that no extra children (zombies)
    stick around to hog resources and create problems when looking
    for refleaks.
    """

    # Reap all our dead child processes so we don't leave zombies around.
    # These hog resources and might be causing some of the buildbots to die.
    if hasattr(os, 'waitpid'):
        any_process = -1
        while True:
            try:
                # This will raise an exception on Windows.  That's ok.
                pid, status = os.waitpid(any_process, os.WNOHANG)
                if pid == 0:
                    break
            except:
                break

@contextlib.contextmanager
def swap_attr(obj, attr, new_val):
    """Temporary swap out an attribute with a new object.

    Usage:
        with swap_attr(obj, "attr", 5):
            ...

        This will set obj.attr to 5 for the duration of the with: block,
        restoring the old value at the end of the block. If `attr` doesn't
        exist on `obj`, it will be created and then deleted at the end of the
        block.
    """
    if hasattr(obj, attr):
        real_val = getattr(obj, attr)
        setattr(obj, attr, new_val)
        try:
            yield
        finally:
            setattr(obj, attr, real_val)
    else:
        setattr(obj, attr, new_val)
        try:
            yield
        finally:
            delattr(obj, attr)

@contextlib.contextmanager
def swap_item(obj, item, new_val):
    """Temporary swap out an item with a new object.

    Usage:
        with swap_item(obj, "item", 5):
            ...

        This will set obj["item"] to 5 for the duration of the with: block,
        restoring the old value at the end of the block. If `item` doesn't
        exist on `obj`, it will be created and then deleted at the end of the
        block.
    """
    if item in obj:
        real_val = obj[item]
        obj[item] = new_val
        try:
            yield
        finally:
            obj[item] = real_val
    else:
        obj[item] = new_val
        try:
            yield
        finally:
            del obj[item]

def strip_python_stderr(stderr):
    """Strip the stderr of a Python process from potential debug output
    emitted by the interpreter.

    This will typically be run on the result of the communicate() method
    of a subprocess.Popen object.
    """
    stderr = re.sub(br"\[\d+ refs\]\r?\n?", b"", stderr).strip()
    return stderr

def args_from_interpreter_flags():
    """Return a list of command-line arguments reproducing the current
    settings in sys.flags and sys.warnoptions."""
    return subprocess._args_from_interpreter_flags()

#============================================================
# Support for assertions about logging.
#============================================================

class TestHandler(logging.handlers.BufferingHandler):
    def __init__(self, matcher):
        # BufferingHandler takes a "capacity" argument
        # so as to know when to flush. As we're overriding
        # shouldFlush anyway, we can set a capacity of zero.
        # You can call flush() manually to clear out the
        # buffer.
        logging.handlers.BufferingHandler.__init__(self, 0)
        self.matcher = matcher

    def shouldFlush(self):
        return False

    def emit(self, record):
        self.format(record)
        self.buffer.append(record.__dict__)

    def matches(self, **kwargs):
        """
        Look for a saved dict whose keys/values match the supplied arguments.
        """
        result = False
        for d in self.buffer:
            if self.matcher.matches(d, **kwargs):
                result = True
                break
        return result

class Matcher(object):

    _partial_matches = ('msg', 'message')

    def matches(self, d, **kwargs):
        """
        Try to match a single dict with the supplied arguments.

        Keys whose values are strings and which are in self._partial_matches
        will be checked for partial (i.e. substring) matches. You can extend
        this scheme to (for example) do regular expression matching, etc.
        """
        result = True
        for k in kwargs:
            v = kwargs[k]
            dv = d.get(k)
            if not self.match_value(k, dv, v):
                result = False
                break
        return result

    def match_value(self, k, dv, v):
        """
        Try to match a single stored value (dv) with a supplied value (v).
        """
        if type(v) != type(dv):
            result = False
        elif type(dv) is not str or k not in self._partial_matches:
            result = (v == dv)
        else:
            result = dv.find(v) >= 0
        return result


_can_symlink = None
def can_symlink():
    global _can_symlink
    if _can_symlink is not None:
        return _can_symlink
    symlink_path = TESTFN + "can_symlink"
    try:
        os.symlink(TESTFN, symlink_path)
        can = True
    except (OSError, NotImplementedError, AttributeError):
        can = False
    else:
        os.remove(symlink_path)
    _can_symlink = can
    return can

def skip_unless_symlink(test):
    """Skip decorator for tests that require functional symlink"""
    ok = can_symlink()
    msg = "Requires functional symlink implementation"
    return test if ok else unittest.skip(msg)(test)

_can_xattr = None
def can_xattr():
    global _can_xattr
    if _can_xattr is not None:
        return _can_xattr
    if not hasattr(os, "setxattr"):
        can = False
    else:
        tmp_fp, tmp_name = tempfile.mkstemp()
        try:
            with open(TESTFN, "wb") as fp:
                try:
                    # TESTFN & tempfile may use different file systems with
                    # different capabilities
                    os.setxattr(tmp_fp, b"user.test", b"")
                    os.setxattr(fp.fileno(), b"user.test", b"")
                    # Kernels < 2.6.39 don't respect setxattr flags.
                    kernel_version = platform.release()
                    m = re.match("2.6.(\d{1,2})", kernel_version)
                    can = m is None or int(m.group(1)) >= 39
                except OSError:
                    can = False
        finally:
            unlink(TESTFN)
            unlink(tmp_name)
    _can_xattr = can
    return can

def skip_unless_xattr(test):
    """Skip decorator for tests that require functional extended attributes"""
    ok = can_xattr()
    msg = "no non-broken extended attribute support"
    return test if ok else unittest.skip(msg)(test)

def patch(test_instance, object_to_patch, attr_name, new_value):
    """Override 'object_to_patch'.'attr_name' with 'new_value'.

    Also, add a cleanup procedure to 'test_instance' to restore
    'object_to_patch' value for 'attr_name'.
    The 'attr_name' should be a valid attribute for 'object_to_patch'.

    """
    # check that 'attr_name' is a real attribute for 'object_to_patch'
    # will raise AttributeError if it does not exist
    getattr(object_to_patch, attr_name)

    # keep a copy of the old value
    attr_is_local = False
    try:
        old_value = object_to_patch.__dict__[attr_name]
    except (AttributeError, KeyError):
        old_value = getattr(object_to_patch, attr_name, None)
    else:
        attr_is_local = True

    # restore the value when the test is done
    def cleanup():
        if attr_is_local:
            setattr(object_to_patch, attr_name, old_value)
        else:
            delattr(object_to_patch, attr_name)

    test_instance.addCleanup(cleanup)

    # actually override the attribute
    setattr(object_to_patch, attr_name, new_value)<|MERGE_RESOLUTION|>--- conflicted
+++ resolved
@@ -710,12 +710,9 @@
     b'\xae\xd5'
     # undecodable from UTF-8 (UNIX and Mac OS X)
     b'\xed\xb2\x80', b'\xed\xb4\x80',
-<<<<<<< HEAD
-=======
     # undecodable from shift_jis, cp869, cp874, cp932, cp1250, cp1251, cp1252,
     # cp1253, cp1254, cp1255, cp1257, cp1258
     b'\x81\x98',
->>>>>>> 0af71aae
 ):
     try:
         name.decode(TESTFN_ENCODING)
