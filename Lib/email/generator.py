# Copyright (C) 2001-2010 Python Software Foundation
# Author: Barry Warsaw
# Contact: email-sig@python.org

"""Classes to generate plain text from a message object tree."""

__all__ = ['Generator', 'DecodedGenerator', 'BytesGenerator']

import re
import sys
import time
import random

from copy import deepcopy
from io import StringIO, BytesIO
from email.utils import _has_surrogates

UNDERSCORE = '_'
NL = '\n'  # XXX: no longer used by the code below.

fcre = re.compile(r'^From ', re.MULTILINE)



class Generator:
    """Generates output from a Message object tree.

    This basic generator writes the message to the given file object as plain
    text.
    """
    #
    # Public interface
    #

    def __init__(self, outfp, mangle_from_=None, maxheaderlen=None, *,
                 policy=None):
        """Create the generator for message flattening.

        outfp is the output file-like object for writing the message to.  It
        must have a write() method.

        Optional mangle_from_ is a flag that, when True (the default if policy
        is not set), escapes From_ lines in the body of the message by putting
        a `>' in front of them.

        Optional maxheaderlen specifies the longest length for a non-continued
        header.  When a header line is longer (in characters, with tabs
        expanded to 8 spaces) than maxheaderlen, the header will split as
        defined in the Header class.  Set maxheaderlen to zero to disable
        header wrapping.  The default is 78, as recommended (but not required)
        by RFC 2822.

        The policy keyword specifies a policy object that controls a number of
        aspects of the generator's operation.  If no policy is specified,
        the policy associated with the Message object passed to the
        flatten method is used.

        """

        if mangle_from_ is None:
            mangle_from_ = True if policy is None else policy.mangle_from_
        self._fp = outfp
        self._mangle_from_ = mangle_from_
        self.maxheaderlen = maxheaderlen
        self.policy = policy

    def write(self, s):
        # Just delegate to the file object
        self._fp.write(s)

    def flatten(self, msg, unixfrom=False, linesep=None):
        r"""Print the message object tree rooted at msg to the output file
        specified when the Generator instance was created.

        unixfrom is a flag that forces the printing of a Unix From_ delimiter
        before the first object in the message tree.  If the original message
        has no From_ delimiter, a `standard' one is crafted.  By default, this
        is False to inhibit the printing of any From_ delimiter.

        Note that for subobjects, no From_ line is printed.

        linesep specifies the characters used to indicate a new line in
        the output.  The default value is determined by the policy specified
        when the Generator instance was created or, if none was specified,
        from the policy associated with the msg.

        """
        # We use the _XXX constants for operating on data that comes directly
        # from the msg, and _encoded_XXX constants for operating on data that
        # has already been converted (to bytes in the BytesGenerator) and
        # inserted into a temporary buffer.
        policy = msg.policy if self.policy is None else self.policy
        if linesep is not None:
            policy = policy.clone(linesep=linesep)
        if self.maxheaderlen is not None:
            policy = policy.clone(max_line_length=self.maxheaderlen)
        self._NL = policy.linesep
        self._encoded_NL = self._encode(self._NL)
        self._EMPTY = ''
<<<<<<< HEAD
        self._encoded_EMPTY = self._encode('')
=======
        self._encoded_EMPTY = self._encode(self._EMPTY)
>>>>>>> eaab1ca5
        # Because we use clone (below) when we recursively process message
        # subparts, and because clone uses the computed policy (not None),
        # submessages will automatically get set to the computed policy when
        # they are processed by this code.
        old_gen_policy = self.policy
        old_msg_policy = msg.policy
        try:
            self.policy = policy
            msg.policy = policy
            if unixfrom:
                ufrom = msg.get_unixfrom()
                if not ufrom:
                    ufrom = 'From nobody ' + time.ctime(time.time())
                self.write(ufrom + self._NL)
            self._write(msg)
        finally:
            self.policy = old_gen_policy
            msg.policy = old_msg_policy

    def clone(self, fp):
        """Clone this generator with the exact same options."""
        return self.__class__(fp,
                              self._mangle_from_,
                              None, # Use policy setting, which we've adjusted
                              policy=self.policy)

    #
    # Protected interface - undocumented ;/
    #

    # Note that we use 'self.write' when what we are writing is coming from
    # the source, and self._fp.write when what we are writing is coming from a
    # buffer (because the Bytes subclass has already had a chance to transform
    # the data in its write method in that case).  This is an entirely
    # pragmatic split determined by experiment; we could be more general by
    # always using write and having the Bytes subclass write method detect when
    # it has already transformed the input; but, since this whole thing is a
    # hack anyway this seems good enough.

    def _new_buffer(self):
        # BytesGenerator overrides this to return BytesIO.
        return StringIO()

    def _encode(self, s):
        # BytesGenerator overrides this to encode strings to bytes.
        return s

    def _write_lines(self, lines):
        # We have to transform the line endings.
        if not lines:
            return
        lines = lines.splitlines(True)
        for line in lines[:-1]:
            self.write(line.rstrip('\r\n'))
            self.write(self._NL)
        laststripped = lines[-1].rstrip('\r\n')
        self.write(laststripped)
        if len(lines[-1]) != len(laststripped):
            self.write(self._NL)

    def _write(self, msg):
        # We can't write the headers yet because of the following scenario:
        # say a multipart message includes the boundary string somewhere in
        # its body.  We'd have to calculate the new boundary /before/ we write
        # the headers so that we can write the correct Content-Type:
        # parameter.
        #
        # The way we do this, so as to make the _handle_*() methods simpler,
        # is to cache any subpart writes into a buffer.  The we write the
        # headers and the buffer contents.  That way, subpart handlers can
        # Do The Right Thing, and can still modify the Content-Type: header if
        # necessary.
        oldfp = self._fp
        try:
            self._munge_cte = None
            self._fp = sfp = self._new_buffer()
            self._dispatch(msg)
        finally:
            self._fp = oldfp
            munge_cte = self._munge_cte
            del self._munge_cte
        # If we munged the cte, copy the message again and re-fix the CTE.
        if munge_cte:
            msg = deepcopy(msg)
            msg.replace_header('content-transfer-encoding', munge_cte[0])
            msg.replace_header('content-type', munge_cte[1])
        # Write the headers.  First we see if the message object wants to
        # handle that itself.  If not, we'll do it generically.
        meth = getattr(msg, '_write_headers', None)
        if meth is None:
            self._write_headers(msg)
        else:
            meth(self)
        self._fp.write(sfp.getvalue())

    def _dispatch(self, msg):
        # Get the Content-Type: for the message, then try to dispatch to
        # self._handle_<maintype>_<subtype>().  If there's no handler for the
        # full MIME type, then dispatch to self._handle_<maintype>().  If
        # that's missing too, then dispatch to self._writeBody().
        main = msg.get_content_maintype()
        sub = msg.get_content_subtype()
        specific = UNDERSCORE.join((main, sub)).replace('-', '_')
        meth = getattr(self, '_handle_' + specific, None)
        if meth is None:
            generic = main.replace('-', '_')
            meth = getattr(self, '_handle_' + generic, None)
            if meth is None:
                meth = self._writeBody
        meth(msg)

    #
    # Default handlers
    #

    def _write_headers(self, msg):
        for h, v in msg.raw_items():
            self.write(self.policy.fold(h, v))
        # A blank line always separates headers from body
        self.write(self._NL)

    #
    # Handlers for writing types and subtypes
    #

    def _handle_text(self, msg):
        payload = msg.get_payload()
        if payload is None:
            return
        if not isinstance(payload, str):
            raise TypeError('string payload expected: %s' % type(payload))
        if _has_surrogates(msg._payload):
            charset = msg.get_param('charset')
            if charset is not None:
                # XXX: This copy stuff is an ugly hack to avoid modifying the
                # existing message.
                msg = deepcopy(msg)
                del msg['content-transfer-encoding']
                msg.set_payload(payload, charset)
                payload = msg.get_payload()
                self._munge_cte = (msg['content-transfer-encoding'],
                                   msg['content-type'])
        if self._mangle_from_:
            payload = fcre.sub('>From ', payload)
        self._write_lines(payload)

    # Default body handler
    _writeBody = _handle_text

    def _handle_multipart(self, msg):
        # The trick here is to write out each part separately, merge them all
        # together, and then make sure that the boundary we've chosen isn't
        # present in the payload.
        msgtexts = []
        subparts = msg.get_payload()
        if subparts is None:
            subparts = []
        elif isinstance(subparts, str):
            # e.g. a non-strict parse of a message with no starting boundary.
            self.write(subparts)
            return
        elif not isinstance(subparts, list):
            # Scalar payload
            subparts = [subparts]
        for part in subparts:
            s = self._new_buffer()
            g = self.clone(s)
            g.flatten(part, unixfrom=False, linesep=self._NL)
            msgtexts.append(s.getvalue())
        # BAW: What about boundaries that are wrapped in double-quotes?
        boundary = msg.get_boundary()
        if not boundary:
            # Create a boundary that doesn't appear in any of the
            # message texts.
            alltext = self._encoded_NL.join(msgtexts)
            boundary = self._make_boundary(alltext)
            msg.set_boundary(boundary)
        # If there's a preamble, write it out, with a trailing CRLF
        if msg.preamble is not None:
            if self._mangle_from_:
                preamble = fcre.sub('>From ', msg.preamble)
            else:
                preamble = msg.preamble
            self._write_lines(preamble)
            self.write(self._NL)
        # dash-boundary transport-padding CRLF
        self.write('--' + boundary + self._NL)
        # body-part
        if msgtexts:
            self._fp.write(msgtexts.pop(0))
        # *encapsulation
        # --> delimiter transport-padding
        # --> CRLF body-part
        for body_part in msgtexts:
            # delimiter transport-padding CRLF
            self.write(self._NL + '--' + boundary + self._NL)
            # body-part
            self._fp.write(body_part)
        # close-delimiter transport-padding
        self.write(self._NL + '--' + boundary + '--' + self._NL)
        if msg.epilogue is not None:
            if self._mangle_from_:
                epilogue = fcre.sub('>From ', msg.epilogue)
            else:
                epilogue = msg.epilogue
            self._write_lines(epilogue)

    def _handle_multipart_signed(self, msg):
        # The contents of signed parts has to stay unmodified in order to keep
        # the signature intact per RFC1847 2.1, so we disable header wrapping.
        # RDM: This isn't enough to completely preserve the part, but it helps.
        p = self.policy
        self.policy = p.clone(max_line_length=0)
        try:
            self._handle_multipart(msg)
        finally:
            self.policy = p

    def _handle_message_delivery_status(self, msg):
        # We can't just write the headers directly to self's file object
        # because this will leave an extra newline between the last header
        # block and the boundary.  Sigh.
        blocks = []
        for part in msg.get_payload():
            s = self._new_buffer()
            g = self.clone(s)
            g.flatten(part, unixfrom=False, linesep=self._NL)
            text = s.getvalue()
            lines = text.split(self._encoded_NL)
            # Strip off the unnecessary trailing empty line
            if lines and lines[-1] == self._encoded_EMPTY:
                blocks.append(self._encoded_NL.join(lines[:-1]))
            else:
                blocks.append(text)
        # Now join all the blocks with an empty line.  This has the lovely
        # effect of separating each block with an empty line, but not adding
        # an extra one after the last one.
        self._fp.write(self._encoded_NL.join(blocks))

    def _handle_message(self, msg):
        s = self._new_buffer()
        g = self.clone(s)
        # The payload of a message/rfc822 part should be a multipart sequence
        # of length 1.  The zeroth element of the list should be the Message
        # object for the subpart.  Extract that object, stringify it, and
        # write it out.
        # Except, it turns out, when it's a string instead, which happens when
        # and only when HeaderParser is used on a message of mime type
        # message/rfc822.  Such messages are generated by, for example,
        # Groupwise when forwarding unadorned messages.  (Issue 7970.)  So
        # in that case we just emit the string body.
        payload = msg._payload
        if isinstance(payload, list):
            g.flatten(msg.get_payload(0), unixfrom=False, linesep=self._NL)
            payload = s.getvalue()
        else:
            payload = self._encode(payload)
        self._fp.write(payload)

    # This used to be a module level function; we use a classmethod for this
    # and _compile_re so we can continue to provide the module level function
    # for backward compatibility by doing
    #   _make_boundary = Generator._make_boundary
    # at the end of the module.  It *is* internal, so we could drop that...
    @classmethod
    def _make_boundary(cls, text=None):
        # Craft a random boundary.  If text is given, ensure that the chosen
        # boundary doesn't appear in the text.
        token = random.randrange(sys.maxsize)
        boundary = ('=' * 15) + (_fmt % token) + '=='
        if text is None:
            return boundary
        b = boundary
        counter = 0
        while True:
            cre = cls._compile_re('^--' + re.escape(b) + '(--)?$', re.MULTILINE)
            if not cre.search(text):
                break
            b = boundary + '.' + str(counter)
            counter += 1
        return b

    @classmethod
    def _compile_re(cls, s, flags):
        return re.compile(s, flags)


class BytesGenerator(Generator):
    """Generates a bytes version of a Message object tree.

    Functionally identical to the base Generator except that the output is
    bytes and not string.  When surrogates were used in the input to encode
    bytes, these are decoded back to bytes for output.  If the policy has
    cte_type set to 7bit, then the message is transformed such that the
    non-ASCII bytes are properly content transfer encoded, using the charset
    unknown-8bit.

    The outfp object must accept bytes in its write method.
    """

    def write(self, s):
        self._fp.write(s.encode('ascii', 'surrogateescape'))

    def _new_buffer(self):
        return BytesIO()

    def _encode(self, s):
        return s.encode('ascii')

    def _write_headers(self, msg):
        # This is almost the same as the string version, except for handling
        # strings with 8bit bytes.
        for h, v in msg.raw_items():
            self._fp.write(self.policy.fold_binary(h, v))
        # A blank line always separates headers from body
        self.write(self._NL)

    def _handle_text(self, msg):
        # If the string has surrogates the original source was bytes, so
        # just write it back out.
        if msg._payload is None:
            return
        if _has_surrogates(msg._payload) and not self.policy.cte_type=='7bit':
            if self._mangle_from_:
                msg._payload = fcre.sub(">From ", msg._payload)
            self._write_lines(msg._payload)
        else:
            super(BytesGenerator,self)._handle_text(msg)

    # Default body handler
    _writeBody = _handle_text

    @classmethod
    def _compile_re(cls, s, flags):
        return re.compile(s.encode('ascii'), flags)



_FMT = '[Non-text (%(type)s) part of message omitted, filename %(filename)s]'

class DecodedGenerator(Generator):
    """Generates a text representation of a message.

    Like the Generator base class, except that non-text parts are substituted
    with a format string representing the part.
    """
    def __init__(self, outfp, mangle_from_=None, maxheaderlen=None, fmt=None, *,
                 policy=None):
        """Like Generator.__init__() except that an additional optional
        argument is allowed.

        Walks through all subparts of a message.  If the subpart is of main
        type `text', then it prints the decoded payload of the subpart.

        Otherwise, fmt is a format string that is used instead of the message
        payload.  fmt is expanded with the following keywords (in
        %(keyword)s format):

        type       : Full MIME type of the non-text part
        maintype   : Main MIME type of the non-text part
        subtype    : Sub-MIME type of the non-text part
        filename   : Filename of the non-text part
        description: Description associated with the non-text part
        encoding   : Content transfer encoding of the non-text part

        The default value for fmt is None, meaning

        [Non-text (%(type)s) part of message omitted, filename %(filename)s]
        """
        Generator.__init__(self, outfp, mangle_from_, maxheaderlen,
                           policy=policy)
        if fmt is None:
            self._fmt = _FMT
        else:
            self._fmt = fmt

    def _dispatch(self, msg):
        for part in msg.walk():
            maintype = part.get_content_maintype()
            if maintype == 'text':
                print(part.get_payload(decode=False), file=self)
            elif maintype == 'multipart':
                # Just skip this
                pass
            else:
                print(self._fmt % {
                    'type'       : part.get_content_type(),
                    'maintype'   : part.get_content_maintype(),
                    'subtype'    : part.get_content_subtype(),
                    'filename'   : part.get_filename('[no filename]'),
                    'description': part.get('Content-Description',
                                            '[no description]'),
                    'encoding'   : part.get('Content-Transfer-Encoding',
                                            '[no encoding]'),
                    }, file=self)



# Helper used by Generator._make_boundary
_width = len(repr(sys.maxsize-1))
_fmt = '%%0%dd' % _width

# Backward compatibility
_make_boundary = Generator._make_boundary<|MERGE_RESOLUTION|>--- conflicted
+++ resolved
@@ -98,11 +98,7 @@
         self._NL = policy.linesep
         self._encoded_NL = self._encode(self._NL)
         self._EMPTY = ''
-<<<<<<< HEAD
-        self._encoded_EMPTY = self._encode('')
-=======
         self._encoded_EMPTY = self._encode(self._EMPTY)
->>>>>>> eaab1ca5
         # Because we use clone (below) when we recursively process message
         # subparts, and because clone uses the computed policy (not None),
         # submessages will automatically get set to the computed policy when
